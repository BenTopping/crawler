import os
<<<<<<< HEAD
from io import StringIO
from crawler.helpers import current_time
from unittest.mock import (
    patch,
    MagicMock,
    call,
)
=======
>>>>>>> 78ea43fb
from csv import DictReader
from datetime import datetime
from decimal import Decimal
<<<<<<< HEAD
from bson.decimal128 import Decimal128  # type: ignore
from tempfile import mkstemp
from crawler.file_processing import Centre, CentreFile, CentreFileState, SUCCESSES_DIR, ERRORS_DIR
=======
from io import StringIO
from unittest.mock import MagicMock, call, patch

from bson.decimal128 import Decimal128  # type: ignore
from bson.objectid import ObjectId
>>>>>>> 78ea43fb
from crawler.constants import (
    COLLECTION_SAMPLES,
    DART_STATE_NO_PLATE,
    DART_STATE_NO_PROP,
    DART_STATE_PENDING,
    FIELD_CH1_CQ,
    FIELD_CH1_RESULT,
    FIELD_CH1_TARGET,
    FIELD_CH2_CQ,
    FIELD_CH2_RESULT,
    FIELD_CH2_TARGET,
    FIELD_CH3_CQ,
    FIELD_CH3_RESULT,
    FIELD_CH3_TARGET,
    FIELD_CH4_CQ,
    FIELD_CH4_RESULT,
    FIELD_CH4_TARGET,
    FIELD_COORDINATE,
    FIELD_DATE_TESTED,
    FIELD_FILTERED_POSITIVE,
    FIELD_FILTERED_POSITIVE_TIMESTAMP,
    FIELD_FILTERED_POSITIVE_VERSION,
    FIELD_LAB_ID,
    FIELD_PLATE_BARCODE,
    FIELD_RESULT,
    FIELD_RNA_ID,
    FIELD_RNA_PCR_ID,
    FIELD_ROOT_SAMPLE_ID,
    FIELD_SOURCE,
    FIELD_VIRAL_PREP_ID,
    MLWH_CH1_CQ,
    MLWH_CH1_RESULT,
    MLWH_CH1_TARGET,
    MLWH_CH2_CQ,
    MLWH_CH2_RESULT,
    MLWH_CH2_TARGET,
    MLWH_CH3_CQ,
    MLWH_CH3_RESULT,
    MLWH_CH3_TARGET,
    MLWH_CH4_CQ,
    MLWH_CH4_RESULT,
    MLWH_CH4_TARGET,
    MLWH_COORDINATE,
    MLWH_CREATED_AT,
    MLWH_DATE_TESTED,
    MLWH_DATE_TESTED_STRING,
    MLWH_FILTERED_POSITIVE,
    MLWH_FILTERED_POSITIVE_TIMESTAMP,
    MLWH_FILTERED_POSITIVE_VERSION,
    MLWH_LAB_ID,
    MLWH_MONGODB_ID,
    MLWH_PLATE_BARCODE,
    MLWH_RESULT,
    MLWH_RNA_ID,
    MLWH_ROOT_SAMPLE_ID,
    MLWH_SOURCE,
    MLWH_TABLE_NAME,
    MLWH_UPDATED_AT,
    POSITIVE_RESULT_VALUE,
<<<<<<< HEAD
    DART_STATE_PENDING,
    DART_STATE_NO_PLATE,
    DART_STATE_NO_PROP,
    DART_STATE_PICKABLE,
    DART_EMPTY_VALUE,
=======
>>>>>>> 78ea43fb
)
from crawler.db import get_mongo_collection
from crawler.file_processing import ERRORS_DIR, SUCCESSES_DIR, Centre, CentreFile, CentreFileState

# ----- tests helpers -----


def centre_file_with_mocked_filtered_postitive_identifier(config, file_name):
    centre = Centre(config, config.CENTRES[0])
    centre_file = CentreFile(file_name, centre)
    centre_file.filtered_positive_identifier.current_version = MagicMock(return_value="v2.3")
    centre_file.filtered_positive_identifier.is_positive = MagicMock(return_value=True)
    return centre_file


# ----- tests for class Centre -----


def test_get_download_dir(config):
    for centre_config in config.CENTRES:
        centre = Centre(config, centre_config)

        assert (
            centre.get_download_dir() == f"{config.DIR_DOWNLOADED_DATA}{centre_config['prefix']}/"
        )


def test_process_files(
    mongo_database, config, testing_files_for_process, testing_centres, pyodbc_conn
):
    _, mongo_database = mongo_database

    centre_config = config.CENTRES[0]
    centre_config["sftp_root_read"] = "tmp/files"
    centre = Centre(config, centre_config)
    centre.process_files()

    samples_collection = get_mongo_collection(mongo_database, COLLECTION_SAMPLES)

    # # We record *all* our samples
    assert samples_collection.count_documents({"RNA ID": "123_B09", "source": "Alderley"}) == 1


# ----- tests for class CentreFile -----

# tests for checksums
def create_checksum_files_for(filepath, filename, checksums, timestamp):
    list_files = []
    for checksum in checksums:
        full_filename = f"{filepath}/{timestamp}_{filename}_{checksum}"
        file = open(full_filename, "w")
        file.write("Your text goes here")
        file.close()
        list_files.append(full_filename)
    return list_files


def test_checksum_not_match(config, tmpdir):
    with patch.dict(config.CENTRES[0], {"backups_folder": tmpdir.realpath()}):
        tmpdir.mkdir("successes")

        list_files = create_checksum_files_for(
            f"{config.CENTRES[0]['backups_folder']}/successes/",
            "AP_sanger_report_200503_2338.csv",
            ["adfsadf", "asdf"],
            "200601_1414",
        )

        try:
            centre = Centre(config, config.CENTRES[0])
            centre_file = CentreFile("AP_sanger_report_200503_2338.csv", centre)

            assert centre_file.checksum_match("successes") is False
        finally:
            for tmpfile_for_list in list_files:
                os.remove(tmpfile_for_list)


def test_checksum_match(config, tmpdir):
    with patch.dict(config.CENTRES[0], {"backups_folder": tmpdir.realpath()}):

        tmpdir.mkdir("successes")

        list_files = create_checksum_files_for(
            f"{config.CENTRES[0]['backups_folder']}/successes/",
            "AP_sanger_report_200503_2338.csv",
            ["adfsadf", "5c11524df6fd623ae3d687d66152be28"],
            "200601_1414",
        )

        try:
            centre = Centre(config, config.CENTRES[0])
            centre_file = CentreFile("AP_sanger_report_200503_2338.csv", centre)
            assert centre_file.checksum_match("successes") is True
        finally:
            for tmpfile_for_list in list_files:
                os.remove(tmpfile_for_list)


# tests for validating row structure
def test_row_required_fields_present_fail(config):
    centre = Centre(config, config.CENTRES[0])
    centre_file = CentreFile("some file", centre)

    # Not maching regexp
    assert not centre_file.row_required_fields_present(
        {"Root Sample ID": "asdf", "Result": "Positive", "RNA ID": "", "Date tested": "adsf"}, 6
    ), "No RNA id"

    assert not centre_file.row_required_fields_present(
        {"Root Sample ID": "asdf", "Result": "", "RNA ID": "", "Date Tested": "date"}, 1
    ), "Not barcode"

    # All required but all empty
    assert not centre_file.row_required_fields_present(
        {"Root Sample ID": "", "Result": "", "RNA ID": "", "Date tested": ""}, 4
    ), "All are empty"


def test_row_required_fields_present(config):
    centre = Centre(config, config.CENTRES[0])
    centre_file = CentreFile("some file", centre)

    assert centre_file.row_required_fields_present(
        {"Root Sample ID": "asdf", "Result": "asdf", "RNA ID": "ASDF_A01", "Date tested": "asdf"}, 5
    )

    assert not (
        centre_file.row_required_fields_present(
            {"Root Sample ID": "asdf", "Result": "", "RNA ID": "ASDF_A01", "Date tested": ""}, 5
        )
    )

    assert not (
        centre_file.row_required_fields_present(
            {"Root Sample ID": "asdf", "Result": "Positive", "RNA ID": "", "Date tested": ""}, 5
        )
    )


# tests for extracting information from field values
def test_extract_plate_barcode_and_coordinate(config):
    centre = Centre(config, config.CENTRES[0])
    centre_file = CentreFile("some file", centre)

    barcode_field = "RNA ID"
    barcode_regex = r"^(.*)_([A-Z]\d\d)$"

    # typical format
    assert centre_file.extract_plate_barcode_and_coordinate(
        {"RNA ID": "AP-abc-12345678_H01"}, 0, barcode_field, barcode_regex
    ) == (
        "AP-abc-12345678",
        "H01",
    )

    # coordinate zero
    assert centre_file.extract_plate_barcode_and_coordinate(
        {"RNA ID": "AP-abc-12345678_A00"}, 0, barcode_field, barcode_regex
    ) == (
        "AP-abc-12345678",
        "A00",
    )

    # invalid coordinate format
    assert centre_file.extract_plate_barcode_and_coordinate(
        {"RNA ID": "AP-abc-12345678_H0"}, 0, barcode_field, barcode_regex
    ) == (
        "",
        "",
    )

    # missing underscore between plate barcode and coordinate
    assert centre_file.extract_plate_barcode_and_coordinate(
        {"RNA ID": "AP-abc-12345678H0"}, 0, barcode_field, barcode_regex
    ) == (
        "",
        "",
    )

    # shorter plate barcode
    assert centre_file.extract_plate_barcode_and_coordinate(
        {"RNA ID": "DN1234567_H01"}, 0, barcode_field, barcode_regex
    ) == (
        "DN1234567",
        "H01",
    )


# tests for parsing and formatting the csv file rows
def test_parse_and_format_file_rows(config):
    timestamp = "some timestamp"
    centre_file = centre_file_with_mocked_filtered_postitive_identifier(config, "some file")
    with patch.object(centre_file, "get_now_timestamp", return_value=timestamp):
        extra_fields_added = [
            {
                "Root Sample ID": "1",
                "RNA ID": "RNA_0043_H09",
                "plate_barcode": "RNA_0043",
                "source": "Alderley",
                "coordinate": "H09",
                "line_number": 2,
                "Result": "Positive",
                "file_name": "some file",
                "file_name_date": None,
                "created_at": timestamp,
                "updated_at": timestamp,
                "Lab ID": None,
                "filtered_positive": True,
                "filtered_positive_version": "v2.3",
                "filtered_positive_timestamp": timestamp,
            }
        ]

        with StringIO() as fake_csv:
            fake_csv.write("Root Sample ID,RNA ID,Result,Lab ID\n")
            fake_csv.write("1,RNA_0043_H09,Positive\n")
            fake_csv.seek(0)

            csv_to_test_reader = DictReader(fake_csv)

            augmented_data = centre_file.parse_and_format_file_rows(csv_to_test_reader)
            assert augmented_data == extra_fields_added
            assert centre_file.logging_collection.get_count_of_all_errors_and_criticals() == 0

        with StringIO() as fake_csv:
            fake_csv.write("Root Sample ID,RNA ID,Result,Lab ID\n")
            fake_csv.write("1,RNA_0043_,Positive\n")
            fake_csv.seek(0)

            csv_to_test_reader = DictReader(fake_csv)

            augmented_data = centre_file.parse_and_format_file_rows(csv_to_test_reader)
            assert augmented_data == []

            assert centre_file.logging_collection.get_count_of_all_errors_and_criticals() == 1
            assert centre_file.logging_collection.aggregator_types["TYPE 9"].count_errors == 1


def test_filtered_row_with_extra_unrecognised_columns(config):
    # check have removed extra columns and created a warning error log
    centre = Centre(config, config.CENTRES[0])
    centre_file = CentreFile("some_file.csv", centre)

    with StringIO() as fake_csv_with_extra_columns:
        fake_csv_with_extra_columns.write(
            f"{FIELD_ROOT_SAMPLE_ID},{FIELD_RNA_ID},{FIELD_RESULT},{FIELD_DATE_TESTED},"
            f"{FIELD_LAB_ID},{FIELD_CH1_TARGET},{FIELD_CH1_RESULT},{FIELD_CH1_CQ},extra_col_1,"
            "extra_col_2,extra_col_3\n"
        )
        fake_csv_with_extra_columns.write(
            "1,RNA_0043,Positive,today,AP,ORF1ab,Positive,23.12345678,extra_value_1,extra_value_2,"
            "extra_value_3\n"
        )
        fake_csv_with_extra_columns.seek(0)

        csv_to_test_reader = DictReader(fake_csv_with_extra_columns)

        expected_row = {
            "Root Sample ID": "1",
            "RNA ID": "RNA_0043",
            "Result": "Positive",
            "Date Tested": "today",
            "Lab ID": "AP",
            "CH1-Target": "ORF1ab",
            "CH1-Result": "Positive",
            "CH1-Cq": "23.12345678",
        }

        assert centre_file.filtered_row(next(csv_to_test_reader), 2) == expected_row
        assert centre_file.logging_collection.aggregator_types["TYPE 13"].count_errors == 1
        # N.B. Type 13 is a WARNING type and not counted as an error or critical
        assert centre_file.logging_collection.get_count_of_all_errors_and_criticals() == 0


def test_filtered_row_with_blank_lab_id(config):
    # check when flag set in config it adds default lab id
    try:
        config.ADD_LAB_ID = True
        centre = Centre(config, config.CENTRES[0])
        centre_file = CentreFile("some_file.csv", centre)

        with StringIO() as fake_csv_without_lab_id:
            fake_csv_without_lab_id.write(
                f"{FIELD_ROOT_SAMPLE_ID},{FIELD_RNA_ID},{FIELD_RESULT},{FIELD_DATE_TESTED}\n"
            )
            fake_csv_without_lab_id.write("1,RNA_0043,Positive,today\n")
            fake_csv_without_lab_id.seek(0)

            csv_to_test_reader = DictReader(fake_csv_without_lab_id)

            expected_row = {
                "Root Sample ID": "1",
                "RNA ID": "RNA_0043",
                "Result": "Positive",
                "Date Tested": "today",
                "Lab ID": "AP",
            }

            assert centre_file.filtered_row(next(csv_to_test_reader), 2) == expected_row
            assert centre_file.logging_collection.aggregator_types["TYPE 12"].count_errors == 1
            assert centre_file.logging_collection.get_count_of_all_errors_and_criticals() == 1
    finally:
        config.ADD_LAB_ID = False


def test_filtered_row_with_lab_id_present(config):
    # check when flag set in config it adds default lab id
    try:
        config.ADD_LAB_ID = True
        centre = Centre(config, config.CENTRES[0])
        centre_file = CentreFile("some_file.csv", centre)

        with StringIO() as fake_csv_without_lab_id:
            fake_csv_without_lab_id.write(
                f"{FIELD_ROOT_SAMPLE_ID},{FIELD_RNA_ID},{FIELD_RESULT},{FIELD_DATE_TESTED},"
                f"{FIELD_LAB_ID}\n"
            )
            fake_csv_without_lab_id.write("1,RNA_0043,Positive,today,RealLabID\n")
            fake_csv_without_lab_id.seek(0)

            csv_to_test_reader = DictReader(fake_csv_without_lab_id)

            expected_row = {
                "Root Sample ID": "1",
                "RNA ID": "RNA_0043",
                "Result": "Positive",
                "Date Tested": "today",
                "Lab ID": "RealLabID",
            }

            assert centre_file.filtered_row(next(csv_to_test_reader), 2) == expected_row
            assert centre_file.logging_collection.aggregator_types["TYPE 12"].count_errors == 0
            assert centre_file.logging_collection.get_count_of_all_errors_and_criticals() == 0
    finally:
        config.ADD_LAB_ID = False


def test_filtered_row_with_ct_channel_columns(config):
    # check can handle a row with the channel columns present
    centre = Centre(config, config.CENTRES[0])
    centre_file = CentreFile("some_file.csv", centre)

    with StringIO() as fake_csv_with_ct_columns:
        fake_csv_with_ct_columns.write(
            ",".join(
                (
                    FIELD_ROOT_SAMPLE_ID,
                    FIELD_VIRAL_PREP_ID,
                    FIELD_RNA_ID,
                    FIELD_RNA_PCR_ID,
                    FIELD_RESULT,
                    FIELD_DATE_TESTED,
                    FIELD_LAB_ID,
                    FIELD_CH1_TARGET,
                    FIELD_CH1_RESULT,
                    FIELD_CH1_CQ,
                    FIELD_CH2_TARGET,
                    FIELD_CH2_RESULT,
                    FIELD_CH2_CQ,
                    FIELD_CH3_TARGET,
                    FIELD_CH3_RESULT,
                    FIELD_CH3_CQ,
                    FIELD_CH4_TARGET,
                    FIELD_CH4_RESULT,
                    FIELD_CH4_CQ,
                )
            )
            + "\n"
        )
        fake_csv_with_ct_columns.write(
            ",".join(
                (
                    "LTS00012216",
                    "AP-kfr-00057292_D11",
                    "AP-rna-1111_D11",
                    "CF91DLLK_D11",
                    "Positive",
                    "2020-07-20 07:54:34 UTC",
                    "AP",
                    "ORF1ab",
                    "Positive",
                    "12.46979445",
                    "N gene",
                    "Positive",
                    "13.2452244",
                    "S gene",
                    "Negative",
                    "",
                    "MS2",
                    "Positive",
                    "24.98589115\n",
                )
            )
        )
        fake_csv_with_ct_columns.seek(0)

        csv_to_test_reader = DictReader(fake_csv_with_ct_columns)

        expected_row = {
            "Root Sample ID": "LTS00012216",
            "Viral Prep ID": "AP-kfr-00057292_D11",
            "RNA ID": "AP-rna-1111_D11",
            "RNA-PCR ID": "CF91DLLK_D11",
            "Result": "Positive",
            "Date Tested": "2020-07-20 07:54:34 UTC",
            "Lab ID": "AP",
            "CH1-Target": "ORF1ab",
            "CH1-Result": "Positive",
            "CH1-Cq": "12.46979445",
            "CH2-Target": "N gene",
            "CH2-Result": "Positive",
            "CH2-Cq": "13.2452244",
            "CH3-Target": "S gene",
            "CH3-Result": "Negative",
            "CH4-Target": "MS2",
            "CH4-Result": "Positive",
            "CH4-Cq": "24.98589115",
        }

        assert centre_file.filtered_row(next(csv_to_test_reader), 2) == expected_row
        assert centre_file.logging_collection.get_count_of_all_errors_and_criticals() == 0


def test_parse_and_format_file_rows_to_add_file_details(config):
    timestamp = "some timestamp"
    centre_file = centre_file_with_mocked_filtered_postitive_identifier(
        config, "ASDF_200507_1340.csv"
    )
    with patch.object(centre_file, "get_now_timestamp", return_value=timestamp):

        extra_fields_added = [
            {
                "Root Sample ID": "1",
                "RNA ID": "RNA_0043_H09",
                "plate_barcode": "RNA_0043",
                "source": "Alderley",
                "coordinate": "H09",
                "line_number": 2,
                "file_name": "ASDF_200507_1340.csv",
                "file_name_date": datetime(2020, 5, 7, 13, 40),
                "created_at": timestamp,
                "updated_at": timestamp,
                "Result": "Positive",
                "Lab ID": None,
                "filtered_positive": True,
                "filtered_positive_version": "v2.3",
                "filtered_positive_timestamp": timestamp,
            },
            {
                "Root Sample ID": "2",
                "RNA ID": "RNA_0043_B08",
                "plate_barcode": "RNA_0043",
                "source": "Alderley",
                "coordinate": "B08",
                "line_number": 3,
                "file_name": "ASDF_200507_1340.csv",
                "file_name_date": datetime(2020, 5, 7, 13, 40),
                "created_at": timestamp,
                "updated_at": timestamp,
                "Result": "Negative",
                "Lab ID": None,
            },
        ]

        with StringIO() as fake_csv:
            fake_csv.write("Root Sample ID,RNA ID,Result,Lab ID\n")
            fake_csv.write("1,RNA_0043_H09,Positive\n")
            fake_csv.write("2,RNA_0043_B08,Negative\n")
            fake_csv.seek(0)

            csv_to_test_reader = DictReader(fake_csv)

            augmented_data = centre_file.parse_and_format_file_rows(csv_to_test_reader)

            assert augmented_data == extra_fields_added
            assert centre_file.logging_collection.get_count_of_all_errors_and_criticals() == 0


def test_parse_and_format_file_rows_detects_duplicates(config):
    timestamp = "some timestamp"
    centre_file = centre_file_with_mocked_filtered_postitive_identifier(
        config, "ASDF_200507_1340.csv"
    )
    with patch.object(centre_file, "get_now_timestamp", return_value=timestamp):

        extra_fields_added = [
            {
                "Root Sample ID": "1",
                "RNA ID": "RNA_0043_H09",
                "plate_barcode": "RNA_0043",
                "source": "Alderley",
                "coordinate": "H09",
                "line_number": 2,
                "file_name": "ASDF_200507_1340.csv",
                "file_name_date": datetime(2020, 5, 7, 13, 40),
                "created_at": timestamp,
                "updated_at": timestamp,
                "Result": "Positive",
                "Lab ID": "Val",
                "filtered_positive": True,
                "filtered_positive_version": "v2.3",
                "filtered_positive_timestamp": timestamp,
            },
        ]

        with StringIO() as fake_csv:
            fake_csv.write("Root Sample ID,RNA ID,Result,Lab ID\n")
            fake_csv.write("1,RNA_0043_H09,Positive,Val\n")
            fake_csv.write("1,RNA_0043_H09,Positive,Val\n")
            fake_csv.seek(0)

            csv_to_test_reader = DictReader(fake_csv)

            augmented_data = centre_file.parse_and_format_file_rows(csv_to_test_reader)
            assert augmented_data == extra_fields_added

            assert centre_file.logging_collection.aggregator_types["TYPE 5"].count_errors == 1
            assert centre_file.logging_collection.get_count_of_all_errors_and_criticals() == 0


def test_where_result_has_unexpected_value(config):
    centre = Centre(config, config.CENTRES[0])
    centre_file = CentreFile("some_file.csv", centre)

    with patch.object(centre_file, "get_now_timestamp", return_value="some timestamp"):
        with StringIO() as fake_csv:
            fake_csv.write("Root Sample ID,RNA ID,Result,Lab ID\n")

            # where row has valid value - should pass
            fake_csv.write("1,RNA_0043_H06,Positive,Val\n")

            # where row has valid value - should pass
            fake_csv.write("2,RNA_0043_H07,Negative,Val\n")

            # where row has valid value - should pass
            fake_csv.write("3,RNA_0043_H08,limit of detection,Val\n")

            # where row has valid value - should pass
            fake_csv.write("4,RNA_0043_H09,Void,Val\n")

            # where row has invalid value - should error
            fake_csv.write("5,RNA_0043_H10,NotAValidResult,Val\n")
            fake_csv.seek(0)

            csv_to_test_reader = DictReader(fake_csv)
            centre_file.parse_and_format_file_rows(csv_to_test_reader)

            # should create a specific error type for the row
            assert centre_file.logging_collection.aggregator_types["TYPE 16"].count_errors == 1
            assert centre_file.logging_collection.get_count_of_all_errors_and_criticals() == 1


def test_where_ct_channel_target_has_unexpected_value(config):
    centre = Centre(config, config.CENTRES[0])
    centre_file = CentreFile("some_file.csv", centre)

    with patch.object(centre_file, "get_now_timestamp", return_value="some timestamp"):
        with StringIO() as fake_csv:
            fake_csv.write("Root Sample ID,RNA ID,Result,Lab ID,CH1-Target\n")

            # where row has valid value - should pass
            fake_csv.write("1,RNA_0043_H09,Positive,Val,S gene\n")

            # where row is empty - should pass
            fake_csv.write("2,RNA_0043_H10,Positive,Val,\n")

            # where row has invalid value - should error
            fake_csv.write("2,RNA_0043_H11,Positive,Val,NotATarget\n")
            fake_csv.seek(0)

            csv_to_test_reader = DictReader(fake_csv)
            centre_file.parse_and_format_file_rows(csv_to_test_reader)

            # should create a specific error type for the row
            assert centre_file.logging_collection.aggregator_types["TYPE 17"].count_errors == 1
            assert centre_file.logging_collection.get_count_of_all_errors_and_criticals() == 1


def test_where_ct_channel_result_has_unexpected_value(config):
    centre = Centre(config, config.CENTRES[0])
    centre_file = CentreFile("some_file.csv", centre)

    with patch.object(centre_file, "get_now_timestamp", return_value="some timestamp"):
        with StringIO() as fake_csv:
            fake_csv.write("Root Sample ID,RNA ID,Result,Lab ID,CH1-Result\n")
            # row with valid value - should pass
            fake_csv.write("1,RNA_0043_H09,Negative,Val,Inconclusive\n")

            # row with invalid value - should error
            fake_csv.write("2,RNA_0043_H10,Negative,Val,NotAResult\n")

            # row with empty value - should pass
            fake_csv.write("2,RNA_0043_H11,Negative,Val,\n")
            fake_csv.seek(0)

            csv_to_test_reader = DictReader(fake_csv)
            centre_file.parse_and_format_file_rows(csv_to_test_reader)

            # should create a specific error type for the row
            assert centre_file.logging_collection.aggregator_types["TYPE 18"].count_errors == 1
            assert centre_file.logging_collection.get_count_of_all_errors_and_criticals() == 1


def test_changes_ct_channel_cq_value_data_type(config):
    centre = Centre(config, config.CENTRES[0])
    centre_file = CentreFile("some_file.csv", centre)

    with patch.object(centre_file, "get_now_timestamp", return_value="some timestamp"):
        with StringIO() as fake_csv:
            fake_csv.write("Root Sample ID,RNA ID,Result,Lab ID,CH1-Cq,CH2-Cq,CH3-Cq,CH4-Cq\n")

            fake_csv.write(
                "1,RNA_0043_H09,Positive,Val,24.012833772,25.012833772,26.012833772,27.012833772\n"
            )
            fake_csv.seek(0)

            csv_to_test_reader = DictReader(fake_csv)

            augmented_data = centre_file.parse_and_format_file_rows(csv_to_test_reader)
            assert type(augmented_data[0][FIELD_CH1_CQ]) == Decimal128
            assert type(augmented_data[0][FIELD_CH2_CQ]) == Decimal128
            assert type(augmented_data[0][FIELD_CH3_CQ]) == Decimal128
            assert type(augmented_data[0][FIELD_CH4_CQ]) == Decimal128


def test_where_ct_channel_cq_value_is_not_numeric(config):
    centre = Centre(config, config.CENTRES[0])
    centre_file = CentreFile("some_file.csv", centre)

    with patch.object(centre_file, "get_now_timestamp", return_value="some timestamp"):
        with StringIO() as fake_csv:
            fake_csv.write("Root Sample ID,RNA ID,Result,Lab ID,CH1-Cq\n")

            # where row has valid value - should pass
            fake_csv.write("1,RNA_0043_H09,Positive,Val,24.012833772\n")

            # where row has missing value - should pass
            fake_csv.write("1,RNA_0043_H09,Positive,Val,\n")

            # where row has invalid value - should error
            fake_csv.write("2,RNA_0043_H10,Positive,Val,NotANumber\n")
            fake_csv.seek(0)

            csv_to_test_reader = DictReader(fake_csv)
            centre_file.parse_and_format_file_rows(csv_to_test_reader)

            # should create a specific error type for the row
            assert centre_file.logging_collection.aggregator_types["TYPE 19"].count_errors == 1
            assert centre_file.logging_collection.get_count_of_all_errors_and_criticals() == 1


def test_is_within_cq_range(config):
    centre = Centre(config, config.CENTRES[0])
    centre_file = CentreFile("some_file.csv", centre)

    assert (
        centre_file.is_within_cq_range(Decimal("0.0"), Decimal("100.0"), Decimal128("0.0")) is True
    )
    assert (
        centre_file.is_within_cq_range(Decimal("0.0"), Decimal("100.0"), Decimal128("100.0"))
        is True
    )
    assert (
        centre_file.is_within_cq_range(Decimal("0.0"), Decimal("100.0"), Decimal128("27.019291283"))
        is True
    )

    assert (
        centre_file.is_within_cq_range(Decimal("0.0"), Decimal("100.0"), Decimal128("-0.00000001"))
        is False
    )
    assert (
        centre_file.is_within_cq_range(Decimal("0.0"), Decimal("100.0"), Decimal128("100.00000001"))
        is False
    )


def test_where_ct_channel_cq_value_is_not_within_range(config):
    centre = Centre(config, config.CENTRES[0])
    centre_file = CentreFile("some_file.csv", centre)

    with patch.object(centre_file, "get_now_timestamp", return_value="some timestamp"):
        with StringIO() as fake_csv:
            fake_csv.write("Root Sample ID,RNA ID,Result,Lab ID,CH1-Cq\n")

            # where row has valid value - should pass
            fake_csv.write("1,RNA_0043_H09,Positive,Val,24.012833772\n")

            # where row has missing value - should pass
            fake_csv.write("1,RNA_0043_H09,Positive,Val,\n")

            # where row has low value - should error
            fake_csv.write("2,RNA_0043_H10,Positive,Val,-12.18282273\n")

            # where row has low value - should error
            fake_csv.write("3,RNA_0043_H11,Positive,Val,100.01290002\n")
            fake_csv.seek(0)

            csv_to_test_reader = DictReader(fake_csv)
            centre_file.parse_and_format_file_rows(csv_to_test_reader)

            # should create a specific error type for the row
            assert centre_file.logging_collection.aggregator_types["TYPE 20"].count_errors == 2
            assert centre_file.logging_collection.get_count_of_all_errors_and_criticals() == 2


def test_where_positive_result_does_not_align_with_ct_channel_results(config):
    centre = Centre(config, config.CENTRES[0])
    centre_file = CentreFile("some_file.csv", centre)

    with patch.object(centre_file, "get_now_timestamp", return_value="some timestamp"):
        with StringIO() as fake_csv:
            fake_csv.write(
                "Root Sample ID,RNA ID,Result,Lab ID,CH1-Result,CH2-Result,CH3-Result,CH4-Result\n"
            )

            # row where no values for channel results - should pass
            fake_csv.write("1,RNA_0043_H09,Positive,Val,,,,\n")

            # row where result value and channel values all positive - should pass
            fake_csv.write("2,RNA_0043_H10,Positive,Val,Positive,Positive,Positive,Positive\n")

            # row where channel values are mixed but at least one is positive - should pass
            fake_csv.write("3,RNA_0043_H11,Positive,Val,Positive,Negative,Inconclusive,Void\n")

            # row where channel values are all negative, inconclusive or void - should fail
            fake_csv.write("4,RNA_0043_H12,Positive,Val,Negative,Negative,Inconclusive,Void\n")
            fake_csv.seek(0)

            csv_to_test_reader = DictReader(fake_csv)
            centre_file.parse_and_format_file_rows(csv_to_test_reader)

            # should create a specific error type for the row
            assert centre_file.logging_collection.aggregator_types["TYPE 21"].count_errors == 1
            assert centre_file.logging_collection.get_count_of_all_errors_and_criticals() == 1


def test_check_for_required_headers(config):
    centre = Centre(config, config.CENTRES[0])
    centre_file = CentreFile("some file", centre)

    # empty file
    with StringIO() as fake_csv:
        csv_to_test_reader = DictReader(fake_csv)
        assert centre_file.check_for_required_headers(csv_to_test_reader) is False
        assert centre_file.logging_collection.aggregator_types["TYPE 2"].count_errors == 1
        assert centre_file.logging_collection.get_count_of_all_errors_and_criticals() == 1

    centre = Centre(config, config.CENTRES[0])
    centre_file = CentreFile("some file", centre)

    # file with incorrect headers
    with StringIO() as fake_csv:
        fake_csv.write("id,RNA ID\n")
        fake_csv.write("1,RNA_0043_\n")
        fake_csv.seek(0)

        csv_to_test_reader = DictReader(fake_csv)

        assert centre_file.check_for_required_headers(csv_to_test_reader) is False
        assert centre_file.logging_collection.aggregator_types["TYPE 2"].count_errors == 1
        assert centre_file.logging_collection.get_count_of_all_errors_and_criticals() == 1

    centre = Centre(config, config.CENTRES[0])
    centre_file = CentreFile("some file", centre)

    # file with valid headers
    with StringIO() as fake_csv:
        fake_csv.write(
            f"{FIELD_ROOT_SAMPLE_ID},{FIELD_VIRAL_PREP_ID},{FIELD_RNA_ID},{FIELD_RNA_PCR_ID},"
            f"{FIELD_RESULT},{FIELD_DATE_TESTED},{FIELD_LAB_ID}\n"
        )
        fake_csv.write("1,0100000859NBC_B07,RNA_0043,CF06BAO5_B07,Positive,today,MK\n")
        fake_csv.seek(0)

        csv_to_test_reader = DictReader(fake_csv)

        assert centre_file.check_for_required_headers(csv_to_test_reader) is True
        assert centre_file.logging_collection.aggregator_types["TYPE 2"].count_errors == 0
        assert centre_file.logging_collection.get_count_of_all_errors_and_criticals() == 0

    # file with missing Lab ID header and add lab id false (default)
    centre = Centre(config, config.CENTRES[0])
    centre_file = CentreFile("some_file.csv", centre)

    with StringIO() as fake_csv_without_lab_id:
        fake_csv_without_lab_id.write(
            f"{FIELD_ROOT_SAMPLE_ID},{FIELD_VIRAL_PREP_ID},{FIELD_RNA_ID},{FIELD_RNA_PCR_ID},"
            f"{FIELD_RESULT},{FIELD_DATE_TESTED}\n"
        )
        fake_csv_without_lab_id.write("1,0100000859NBC_B07,RNA_0043,CF06BAO5_B07,Positive,today\n")
        fake_csv_without_lab_id.seek(0)

        csv_to_test_reader = DictReader(fake_csv_without_lab_id)

        assert centre_file.check_for_required_headers(csv_to_test_reader) is False
        assert centre_file.logging_collection.aggregator_types["TYPE 2"].count_errors == 1
        assert centre_file.logging_collection.get_count_of_all_errors_and_criticals() == 1

    # file with missing Lab ID header and add lab id true
    try:
        config.ADD_LAB_ID = True
        centre = Centre(config, config.CENTRES[0])
        centre_file = CentreFile("some_file.csv", centre)

        with StringIO() as fake_csv_without_lab_id:
            fake_csv_without_lab_id.write(
                f"{FIELD_ROOT_SAMPLE_ID},{FIELD_VIRAL_PREP_ID},{FIELD_RNA_ID},{FIELD_RNA_PCR_ID},"
                f"{FIELD_RESULT},{FIELD_DATE_TESTED}\n"
            )
            fake_csv_without_lab_id.write(
                "1,0100000859NBC_B07,RNA_0043,CF06BAO5_B07,Positive,today\n"
            )
            fake_csv_without_lab_id.seek(0)

            csv_to_test_reader = DictReader(fake_csv_without_lab_id)

            assert centre_file.check_for_required_headers(csv_to_test_reader) is True
            assert centre_file.logging_collection.aggregator_types["TYPE 2"].count_errors == 0
            assert centre_file.logging_collection.get_count_of_all_errors_and_criticals() == 0
    finally:
        config.ADD_LAB_ID = False


def test_backup_good_file(config, tmpdir):
    with patch.dict(config.CENTRES[0], {"backups_folder": tmpdir.realpath()}):
        # create temporary success and errors folders for the files to end up in
        success_folder = tmpdir.mkdir(SUCCESSES_DIR)
        errors_folder = tmpdir.mkdir(ERRORS_DIR)

        # checks that they are empty
        assert len(success_folder.listdir()) == 0
        assert len(errors_folder.listdir()) == 0

        # configure to use the backups folder for this test
        centre = Centre(config, config.CENTRES[0])

        # create a file inside the centre download dir
        filename = "AP_sanger_report_200503_2338.csv"

        # test the backup of the file to the successes folder
        centre_file = CentreFile(filename, centre)
        centre_file.backup_file()

        assert len(success_folder.listdir()) == 1
        assert len(errors_folder.listdir()) == 0

        filename_with_timestamp = os.path.basename(success_folder.listdir()[0])
        assert filename in filename_with_timestamp


def test_backup_bad_file(config, tmpdir):
    with patch.dict(config.CENTRES[0], {"backups_folder": tmpdir.realpath()}):
        # create temporary success and errors folders for the files to end up in
        success_folder = tmpdir.mkdir(SUCCESSES_DIR)
        errors_folder = tmpdir.mkdir(ERRORS_DIR)

        # checks that they are empty
        assert len(success_folder.listdir()) == 0
        assert len(errors_folder.listdir()) == 0

        # configure to use the backups folder for this test
        centre = Centre(config, config.CENTRES[0])

        # create a file inside the centre download dir
        filename = "AP_sanger_report_200518_2132.csv"

        # test the backup of the file to the errors folder
        centre_file = CentreFile(filename, centre)
        centre_file.logging_collection.add_error("TYPE 4", "Some error happened")
        centre_file.backup_file()

        assert len(errors_folder.listdir()) == 1
        assert len(success_folder.listdir()) == 0

        filename_with_timestamp = os.path.basename(errors_folder.listdir()[0])
        assert filename in filename_with_timestamp


# tests for parsing file name date
def test_file_name_date_parses_right(config):
    centre = Centre(config, config.CENTRES[0])
    centre_file = CentreFile("AP_sanger_report_200503_2338.csv", centre)
    assert centre_file.file_name_date().year == 2020
    assert centre_file.file_name_date().month == 5
    assert centre_file.file_name_date().day == 3
    assert centre_file.file_name_date().hour == 23
    assert centre_file.file_name_date().minute == 38

    centre_file = CentreFile("AP_sanger_report_200503_2338 (2).csv", centre)
    assert centre_file.file_name_date() is None



def test_set_state_for_file_when_file_in_black_list(config, blacklist_for_centre, testing_centres):
    centre = Centre(config, config.CENTRES[0])
    centre_file = CentreFile("AP_sanger_report_200503_2338.csv", centre)
    centre_file.set_state_for_file()

    assert centre_file.file_state == CentreFileState.FILE_IN_BLACKLIST


def test_set_state_for_file_when_never_seen_before(config, testing_centres):
    centre = Centre(config, config.CENTRES[0])
    centre_file = CentreFile("AP_sanger_report_200503_2338.csv", centre)
    centre_file.set_state_for_file()

    assert centre_file.file_state == CentreFileState.FILE_NOT_PROCESSED_YET


def test_set_state_for_file_when_in_error_folder(config, tmpdir, testing_centres):
    with patch.dict(config.CENTRES[0], {"backups_folder": tmpdir.realpath()}):
        errors_folder = tmpdir.mkdir(ERRORS_DIR)

        # configure to use the backups folder for this test

        centre = Centre(config, config.CENTRES[0])

        # create a backup of the file inside the errors directory as if previously processed there
        filename = "AP_sanger_report_200518_2132.csv"
        centre_file = CentreFile(filename, centre)
        centre_file.logging_collection.add_error("TYPE 4", "Some error happened")
        centre_file.backup_file()

        assert len(errors_folder.listdir()) == 1

        # check the file state again now the error version exists
        centre_file.set_state_for_file()

        assert centre_file.file_state == CentreFileState.FILE_PROCESSED_WITH_ERROR


def test_set_state_for_file_when_in_success_folder(config):
    return False


# tests for inserting docs into mlwh using rows with and without ct columns
def test_insert_samples_from_docs_into_mlwh(config, mlwh_connection):
    with patch("crawler.db.create_mysql_connection", return_value="not none"):
        centre = Centre(config, config.CENTRES[0])
        centre_file = CentreFile("some file", centre)

        docs = [
            {
                "_id": ObjectId("5f562d9931d9959b92544728"),
                FIELD_ROOT_SAMPLE_ID: "ABC00000004",
                FIELD_RNA_ID: "TC-rna-00000029_H11",
                FIELD_PLATE_BARCODE: "TC-rna-00000029",
                FIELD_COORDINATE: "H11",
                FIELD_RESULT: "Negative",
                FIELD_DATE_TESTED: "2020-04-23 14:40:00 UTC",
                FIELD_SOURCE: "Test Centre",
                FIELD_LAB_ID: "TC",
            },
            {
                "_id": ObjectId("5f562d9931d9959b92544729"),
                FIELD_ROOT_SAMPLE_ID: "ABC00000005",
                FIELD_RNA_ID: "TC-rna-00000029_H12",
                FIELD_PLATE_BARCODE: "TC-rna-00000029",
                FIELD_COORDINATE: "H12",
                FIELD_RESULT: POSITIVE_RESULT_VALUE,
                FIELD_DATE_TESTED: "2020-04-23 14:41:00 UTC",
                FIELD_SOURCE: "Test Centre",
                FIELD_LAB_ID: "TC",
                FIELD_CH1_TARGET: "ORF1ab",
                FIELD_CH1_RESULT: POSITIVE_RESULT_VALUE,
                FIELD_CH1_CQ: Decimal128("21.28726211"),
                FIELD_CH2_TARGET: "N gene",
                FIELD_CH2_RESULT: POSITIVE_RESULT_VALUE,
                FIELD_CH2_CQ: Decimal128("18.12736661"),
                FIELD_CH3_TARGET: "S gene",
                FIELD_CH3_RESULT: POSITIVE_RESULT_VALUE,
                FIELD_CH3_CQ: Decimal128("22.63616273"),
                FIELD_CH4_TARGET: "MS2",
                FIELD_CH4_RESULT: POSITIVE_RESULT_VALUE,
                FIELD_CH4_CQ: Decimal128("26.25125612"),
                FIELD_FILTERED_POSITIVE: True,
                FIELD_FILTERED_POSITIVE_VERSION: "v2.3",
                FIELD_FILTERED_POSITIVE_TIMESTAMP: datetime(2020, 4, 23, 14, 41, 0),
            },
        ]

        centre_file.insert_samples_from_docs_into_mlwh(docs)

        error_count = centre_file.logging_collection.get_count_of_all_errors_and_criticals()
        error_messages = centre_file.logging_collection.get_aggregate_messages()
<<<<<<< HEAD
        assert (
            error_count == 0
        ), f"Should not be any errors. Actual number errors: {error_count}. Error details: {error_messages}"
=======
        assert error_count == 0, (
            f"Should not be any errors. Actual number errors: {error_count}. Error details: "
            f"{error_messages}"
        )
>>>>>>> 78ea43fb

        cursor = mlwh_connection.cursor(dictionary=True)
        cursor.execute(f"SELECT * FROM {config.MLWH_DB_DBNAME}.{MLWH_TABLE_NAME}")
        rows = cursor.fetchall()
        cursor.close()

        assert rows[0][MLWH_MONGODB_ID] == "5f562d9931d9959b92544728"
        assert rows[0][MLWH_ROOT_SAMPLE_ID] == "ABC00000004"
        assert rows[0][MLWH_RNA_ID] == "TC-rna-00000029_H11"
        assert rows[0][MLWH_PLATE_BARCODE] == "TC-rna-00000029"
        assert rows[0][MLWH_COORDINATE] == "H11"
        assert rows[0][MLWH_RESULT] == "Negative"
        assert rows[0][MLWH_DATE_TESTED_STRING] == "2020-04-23 14:40:00 UTC"
        assert rows[0][MLWH_DATE_TESTED] == datetime(2020, 4, 23, 14, 40, 0)
        assert rows[0][MLWH_SOURCE] == "Test Centre"
        assert rows[0][MLWH_LAB_ID] == "TC"
        assert rows[0][MLWH_CH1_TARGET] is None
        assert rows[0][MLWH_CH1_RESULT] is None
        assert rows[0][MLWH_CH1_CQ] is None
        assert rows[0][MLWH_CH2_TARGET] is None
        assert rows[0][MLWH_CH2_RESULT] is None
        assert rows[0][MLWH_CH2_CQ] is None
        assert rows[0][MLWH_CH3_TARGET] is None
        assert rows[0][MLWH_CH3_RESULT] is None
        assert rows[0][MLWH_CH3_CQ] is None
        assert rows[0][MLWH_CH4_TARGET] is None
        assert rows[0][MLWH_CH4_RESULT] is None
        assert rows[0][MLWH_CH4_CQ] is None
        assert rows[0][MLWH_FILTERED_POSITIVE] is None
        assert rows[0][MLWH_FILTERED_POSITIVE_VERSION] is None
        assert rows[0][MLWH_FILTERED_POSITIVE_TIMESTAMP] is None
        assert rows[0][MLWH_CREATED_AT] is not None
        assert rows[0][MLWH_UPDATED_AT] is not None

        assert rows[1][MLWH_MONGODB_ID] == "5f562d9931d9959b92544729"
        assert rows[1][MLWH_ROOT_SAMPLE_ID] == "ABC00000005"
        assert rows[1][MLWH_RNA_ID] == "TC-rna-00000029_H12"
        assert rows[1][MLWH_PLATE_BARCODE] == "TC-rna-00000029"
        assert rows[1][MLWH_COORDINATE] == "H12"
        assert rows[1][MLWH_RESULT] == POSITIVE_RESULT_VALUE
        assert rows[1][MLWH_DATE_TESTED_STRING] == "2020-04-23 14:41:00 UTC"
        assert rows[1][MLWH_DATE_TESTED] == datetime(2020, 4, 23, 14, 41, 0)
        assert rows[1][MLWH_SOURCE] == "Test Centre"
        assert rows[1][MLWH_LAB_ID] == "TC"
        assert rows[1][MLWH_CH1_TARGET] == "ORF1ab"
        assert rows[1][MLWH_CH1_RESULT] == POSITIVE_RESULT_VALUE
        assert rows[1][MLWH_CH1_CQ] == Decimal("21.28726211")
        assert rows[1][MLWH_CH2_TARGET] == "N gene"
        assert rows[1][MLWH_CH2_RESULT] == POSITIVE_RESULT_VALUE
        assert rows[1][MLWH_CH2_CQ] == Decimal("18.12736661")
        assert rows[1][MLWH_CH3_TARGET] == "S gene"
        assert rows[1][MLWH_CH3_RESULT] == POSITIVE_RESULT_VALUE
        assert rows[1][MLWH_CH3_CQ] == Decimal("22.63616273")
        assert rows[1][MLWH_CH4_TARGET] == "MS2"
        assert rows[1][MLWH_CH4_RESULT] == POSITIVE_RESULT_VALUE
        assert rows[1][MLWH_CH4_CQ] == Decimal("26.25125612")
        assert rows[1][MLWH_FILTERED_POSITIVE] == 1
        assert rows[1][MLWH_FILTERED_POSITIVE_VERSION] == "v2.3"
        assert rows[1][MLWH_FILTERED_POSITIVE_TIMESTAMP] == datetime(2020, 4, 23, 14, 41, 0)
        assert rows[1][MLWH_CREATED_AT] is not None
        assert rows[1][MLWH_UPDATED_AT] is not None


def test_insert_samples_from_docs_into_mlwh_date_tested_missing(config, mlwh_connection):
    with patch("crawler.db.create_mysql_connection", return_value="not none"):
        centre = Centre(config, config.CENTRES[0])
        centre_file = CentreFile("some file", centre)

        docs = [
            {
                "_id": ObjectId("5f562d9931d9959b92544728"),
                FIELD_ROOT_SAMPLE_ID: "ABC00000004",
                FIELD_RNA_ID: "TC-rna-00000029_H11",
                FIELD_PLATE_BARCODE: "TC-rna-00000029",
                FIELD_COORDINATE: "H11",
                FIELD_RESULT: "Negative",
                FIELD_SOURCE: "Test Centre",
                FIELD_LAB_ID: "TC",
            }
        ]

        centre_file.insert_samples_from_docs_into_mlwh(docs)

        error_count = centre_file.logging_collection.get_count_of_all_errors_and_criticals()
        error_messages = centre_file.logging_collection.get_aggregate_messages()
<<<<<<< HEAD
        assert (
            error_count == 0
        ), f"Should not be any errors. Actual number errors: {error_count}. Error details: {error_messages}"
=======
        assert error_count == 0, (
            f"Should not be any errors. Actual number errors: {error_count}. Error details: "
            f"{error_messages}"
        )
>>>>>>> 78ea43fb

        cursor = mlwh_connection.cursor(dictionary=True)
        cursor.execute(f"SELECT * FROM {config.MLWH_DB_DBNAME}.{MLWH_TABLE_NAME}")
        rows = cursor.fetchall()
        cursor.close()

        assert rows[0][MLWH_DATE_TESTED] is None



def test_insert_samples_from_docs_into_mlwh_date_tested_blank(config, mlwh_connection):
    with patch("crawler.db.create_mysql_connection", return_value="not none"):
        centre = Centre(config, config.CENTRES[0])
        centre_file = CentreFile("some file", centre)

        docs = [
            {
                "_id": ObjectId("5f562d9931d9959b92544728"),
                FIELD_ROOT_SAMPLE_ID: "ABC00000004",
                FIELD_RNA_ID: "TC-rna-00000029_H11",
                FIELD_PLATE_BARCODE: "TC-rna-00000029",
                FIELD_COORDINATE: "H11",
                FIELD_RESULT: "Negative",
                FIELD_DATE_TESTED: "",
                FIELD_SOURCE: "Test Centre",
                FIELD_LAB_ID: "TC",
            }
        ]

        centre_file.insert_samples_from_docs_into_mlwh(docs)

        error_count = centre_file.logging_collection.get_count_of_all_errors_and_criticals()
        error_messages = centre_file.logging_collection.get_aggregate_messages()
<<<<<<< HEAD
        assert (
            error_count == 0
        ), f"Should not be any errors. Actual number errors: {error_count}. Error details: {error_messages}"
=======
        assert error_count == 0, (
            f"Should not be any errors. Actual number errors: {error_count}. Error details: "
            f"{error_messages}"
        )
>>>>>>> 78ea43fb

        cursor = mlwh_connection.cursor(dictionary=True)
        cursor.execute(f"SELECT * FROM {config.MLWH_DB_DBNAME}.{MLWH_TABLE_NAME}")
        rows = cursor.fetchall()
        cursor.close()

        assert rows[0][MLWH_DATE_TESTED] is None


<<<<<<< HEAD
=======
def test_calculate_dart_well_index(config):
    centre = Centre(config, config.CENTRES[0])
    centre_file = CentreFile("some file", centre)

    sample = None
    assert (
        centre_file.calculate_dart_well_index(sample) is None
    ), "Expected to be unable to determine a well index for no sample"

    sample = {}
    assert (
        centre_file.calculate_dart_well_index(sample) is None
    ), "Expected to be unable to determine a well index for sample without a coordinate"

    sample = {FIELD_COORDINATE: "01A"}
    assert (
        centre_file.calculate_dart_well_index(sample) is None
    ), "Expected to be unable to determine a well index for sample with invalid coordinate"

    sample = {FIELD_COORDINATE: "A00"}
    assert centre_file.calculate_dart_well_index(sample) is None, (
        "Expected to be unable to determine a well index for sample with coordinate column below "
        "accepted range"
    )

    sample = {FIELD_COORDINATE: "B15"}
    assert centre_file.calculate_dart_well_index(sample) is None, (
        "Expected to be unable to determine a well index for sample with coordinate column above "
        "accepted range"
    )

    sample = {FIELD_COORDINATE: "Q01"}
    assert (
        centre_file.calculate_dart_well_index(sample) is None
    ), "Expected to be unable to determine a well index for sample with coordinate row out of range"

    sample = {FIELD_COORDINATE: "B7"}
    assert centre_file.calculate_dart_well_index(sample) == 19, "Expected well index of 19"

    sample = {FIELD_COORDINATE: "F03"}
    assert centre_file.calculate_dart_well_index(sample) == 63, "Expected well index of 63"

    sample = {FIELD_COORDINATE: "H11"}
    assert centre_file.calculate_dart_well_index(sample) == 95, "Expected well index of 95"
>>>>>>> 78ea43fb


# tests for inserting docs into DART
def test_insert_plates_and_wells_from_docs_into_dart_none_connection(config):
<<<<<<< HEAD
    centre = Centre(config, config.CENTRES[0])
    centre_file = CentreFile("some file", centre)

    with patch("crawler.file_processing.create_dart_sql_server_conn", return_value=None):
=======
    with patch("crawler.file_processing.create_dart_sql_server_conn", return_value=None):
        centre = Centre(config, config.CENTRES[0])
        centre_file = CentreFile("some file", centre)
>>>>>>> 78ea43fb
        centre_file.insert_plates_and_wells_from_docs_into_dart([])

        # logs error on failing to initialise the SQL server connection
        assert centre_file.logging_collection.get_count_of_all_errors_and_criticals() == 1
        assert centre_file.logging_collection.aggregator_types["TYPE 24"].count_errors == 1


def test_insert_plates_and_wells_from_docs_into_dart_failed_cursor(config):
<<<<<<< HEAD
    centre = Centre(config, config.CENTRES[0])
    centre_file = CentreFile("some file", centre)

    with patch("crawler.file_processing.create_dart_sql_server_conn") as mock_conn:
        mock_conn().cursor = MagicMock(side_effect=Exception("Boom!"))
=======
    with patch("crawler.file_processing.create_dart_sql_server_conn") as mock_conn:
        mock_conn().cursor = MagicMock(side_effect=Exception("Boom!"))
        centre = Centre(config, config.CENTRES[0])
        centre_file = CentreFile("some file", centre)
>>>>>>> 78ea43fb
        centre_file.insert_plates_and_wells_from_docs_into_dart([])

        # logs error on failing to initialise the SQL server cursor
        assert centre_file.logging_collection.get_count_of_all_errors_and_criticals() == 1
        assert centre_file.logging_collection.aggregator_types["TYPE 23"].count_errors == 1
        mock_conn().close.assert_called_once()

<<<<<<< HEAD

def test_insert_plates_and_wells_from_docs_into_dart_failure_adding_new_plate(config):
    centre = Centre(config, config.CENTRES[0])
    centre_file = CentreFile("some file", centre)
    docs_to_insert = [
        {
            "_id": ObjectId("5f562d9931d9959b92544728"),
            FIELD_ROOT_SAMPLE_ID: "ABC00000004",
            FIELD_RNA_ID: "TC-rna-00000029_H11",
            FIELD_PLATE_BARCODE: "TC-rna-00000029",
            FIELD_LAB_ID: "AP",
            FIELD_COORDINATE: "H11",
            FIELD_RESULT: POSITIVE_RESULT_VALUE,
        }
    ]

    with patch("crawler.file_processing.create_dart_sql_server_conn") as mock_conn:
        with patch(
            "crawler.file_processing.add_dart_plate_if_doesnt_exist", side_effect=Exception("Boom!")
        ):
=======

def test_insert_plates_and_wells_from_docs_into_dart_failed_cursor_execute(config):
    with patch("crawler.file_processing.create_dart_sql_server_conn") as mock_conn:
        mock_conn().cursor().execute = MagicMock(side_effect=Exception("Boom!"))
        docs_to_insert = [
            {
                "_id": ObjectId("5f562d9931d9959b92544728"),
                FIELD_ROOT_SAMPLE_ID: "ABC00000004",
                FIELD_RNA_ID: "TC-rna-00000029_H11",
                FIELD_PLATE_BARCODE: "TC-rna-00000029",
                FIELD_COORDINATE: "H11",
                FIELD_RESULT: POSITIVE_RESULT_VALUE,
            }
        ]

        centre = Centre(config, config.CENTRES[0])
        centre_file = CentreFile("some file", centre)
        centre_file.insert_plates_and_wells_from_docs_into_dart(docs_to_insert)

        # logs error and rolls back on exception calling a stored procedure
        assert centre_file.logging_collection.get_count_of_all_errors_and_criticals() == 1
        assert centre_file.logging_collection.aggregator_types["TYPE 22"].count_errors == 1
        mock_conn().cursor().rollback.assert_called_once()
        mock_conn().cursor().commit.assert_not_called()
        mock_conn().close.assert_called_once()


def test_insert_plates_and_wells_from_docs_into_dart_plate_failure_adding_new_plate(config):
    with patch("crawler.file_processing.create_dart_sql_server_conn") as mock_conn:
        docs_to_insert = [
            {
                "_id": ObjectId("5f562d9931d9959b92544728"),
                FIELD_ROOT_SAMPLE_ID: "ABC00000004",
                FIELD_RNA_ID: "TC-rna-00000029_H11",
                FIELD_PLATE_BARCODE: "TC-rna-00000029",
                FIELD_COORDINATE: "H11",
                FIELD_RESULT: POSITIVE_RESULT_VALUE,
            }
        ]

        centre = Centre(config, config.CENTRES[0])
        centre_file = CentreFile("some file", centre)
        with patch("crawler.file_processing.get_dart_plate_state", side_effect=Exception("Boom!")):
>>>>>>> 78ea43fb
            centre_file.insert_plates_and_wells_from_docs_into_dart(docs_to_insert)

            # logs error and rolls back on exception calling a stored procedure
            assert centre_file.logging_collection.get_count_of_all_errors_and_criticals() == 1
            assert centre_file.logging_collection.aggregator_types["TYPE 22"].count_errors == 1
            mock_conn().cursor().rollback.assert_called_once()
            mock_conn().cursor().commit.assert_not_called()
            mock_conn().close.assert_called_once()

<<<<<<< HEAD

def test_insert_plates_and_wells_from_docs_into_dart_existing_non_pending_plate_does_not_update_wells(
    config,
):
    centre = Centre(config, config.CENTRES[0])
    centre_file = CentreFile("some file", centre)
    docs_to_insert = [
        {
            "_id": ObjectId("5f562d9931d9959b92544728"),
            FIELD_ROOT_SAMPLE_ID: "ABC00000004",
            FIELD_RNA_ID: "TC-rna-00000029_H11",
            FIELD_PLATE_BARCODE: "TC-rna-00000029",
            FIELD_LAB_ID: "AP",
            FIELD_COORDINATE: "H11",
            FIELD_RESULT: POSITIVE_RESULT_VALUE,
        }
    ]

    with patch("crawler.file_processing.create_dart_sql_server_conn") as mock_conn:
        with patch(
            "crawler.file_processing.add_dart_plate_if_doesnt_exist", return_value="not pending"
        ):
=======

def test_insert_plates_and_wells_from_docs_into_dart_plate_failure_setting_plate_state(config):
    with patch("crawler.file_processing.create_dart_sql_server_conn") as mock_conn:
        docs_to_insert = [
            {
                "_id": ObjectId("5f562d9931d9959b92544728"),
                FIELD_ROOT_SAMPLE_ID: "ABC00000004",
                FIELD_RNA_ID: "TC-rna-00000029_H11",
                FIELD_PLATE_BARCODE: "TC-rna-00000029",
                FIELD_COORDINATE: "H11",
                FIELD_RESULT: POSITIVE_RESULT_VALUE,
            }
        ]

        centre = Centre(config, config.CENTRES[0])
        centre_file = CentreFile("some file", centre)
        with patch(
            "crawler.file_processing.get_dart_plate_state", return_value=DART_STATE_NO_PLATE
        ):
            with patch(
                "crawler.file_processing.set_dart_plate_state_pending",
                side_effect=Exception("Boom!"),
            ):
                centre_file.insert_plates_and_wells_from_docs_into_dart(docs_to_insert)

                # logs error and rolls back on exception setting state of new plate
                assert centre_file.logging_collection.get_count_of_all_errors_and_criticals() == 1
                assert centre_file.logging_collection.aggregator_types["TYPE 22"].count_errors == 1
                mock_conn().cursor().rollback.assert_called_once()
                mock_conn().cursor().commit.assert_not_called()
                mock_conn().close.assert_called_once()


def test_insert_plates_and_wells_from_docs_into_dart_plate_none_setting_plate_state(config):
    with patch("crawler.file_processing.create_dart_sql_server_conn") as mock_conn:
        docs_to_insert = [
            {
                "_id": ObjectId("5f562d9931d9959b92544728"),
                FIELD_ROOT_SAMPLE_ID: "ABC00000004",
                FIELD_RNA_ID: "TC-rna-00000029_H11",
                FIELD_PLATE_BARCODE: "TC-rna-00000029",
                FIELD_COORDINATE: "H11",
                FIELD_RESULT: POSITIVE_RESULT_VALUE,
            }
        ]

        centre = Centre(config, config.CENTRES[0])
        centre_file = CentreFile("some file", centre)
        with patch(
            "crawler.file_processing.get_dart_plate_state", return_value=DART_STATE_NO_PLATE
        ):
            with patch("crawler.file_processing.set_dart_plate_state_pending", return_value=None):
                centre_file.insert_plates_and_wells_from_docs_into_dart(docs_to_insert)

                # logs error and rolls back on when unable to set new plate state
                assert centre_file.logging_collection.get_count_of_all_errors_and_criticals() == 1
                assert centre_file.logging_collection.aggregator_types["TYPE 22"].count_errors == 1
                mock_conn().cursor().rollback.assert_called_once()
                mock_conn().cursor().commit.assert_not_called()
                mock_conn().close.assert_called_once()


def test_insert_plates_and_wells_from_docs_into_dart_existing_plate_failure_without_state_property(
    config,
):
    with patch("crawler.file_processing.create_dart_sql_server_conn") as mock_conn:
        docs_to_insert = [
            {
                "_id": ObjectId("5f562d9931d9959b92544728"),
                FIELD_ROOT_SAMPLE_ID: "ABC00000004",
                FIELD_RNA_ID: "TC-rna-00000029_H11",
                FIELD_PLATE_BARCODE: "TC-rna-00000029",
                FIELD_COORDINATE: "H11",
                FIELD_RESULT: POSITIVE_RESULT_VALUE,
            }
        ]

        centre = Centre(config, config.CENTRES[0])
        centre_file = CentreFile("some file", centre)
        with patch("crawler.file_processing.get_dart_plate_state", return_value=DART_STATE_NO_PROP):
            centre_file.insert_plates_and_wells_from_docs_into_dart(docs_to_insert)

            # logs error and rolls back on existing plate without state property
            assert centre_file.logging_collection.get_count_of_all_errors_and_criticals() == 1
            assert centre_file.logging_collection.aggregator_types["TYPE 22"].count_errors == 1
            mock_conn().cursor().rollback.assert_called_once()
            mock_conn().cursor().commit.assert_not_called()
            mock_conn().close.assert_called_once()


def test_insert_plates_and_wells_from_docs_into_dart_existing_non_pending_plate_does_not_update_wells(  # noqa: E501
    config,
):
    with patch("crawler.file_processing.create_dart_sql_server_conn") as mock_conn:
        docs_to_insert = [
            {
                "_id": ObjectId("5f562d9931d9959b92544728"),
                FIELD_ROOT_SAMPLE_ID: "ABC00000004",
                FIELD_RNA_ID: "TC-rna-00000029_H11",
                FIELD_PLATE_BARCODE: "TC-rna-00000029",
                FIELD_COORDINATE: "H11",
                FIELD_RESULT: POSITIVE_RESULT_VALUE,
            }
        ]

        centre = Centre(config, config.CENTRES[0])
        centre_file = CentreFile("some file", centre)
        with patch("crawler.file_processing.get_dart_plate_state", return_value="not pending"):
>>>>>>> 78ea43fb
            centre_file.insert_plates_and_wells_from_docs_into_dart(docs_to_insert)

            # does not call any stored procedure
            assert centre_file.logging_collection.aggregator_types["TYPE 22"].count_errors == 0
            mock_conn().cursor().execute.assert_not_called()
            mock_conn().close.assert_called_once()

<<<<<<< HEAD
=======

def test_insert_plates_and_wells_from_docs_into_dart_does_not_create_pending_plate(config):
    with patch("crawler.file_processing.create_dart_sql_server_conn") as mock_conn:
        plate_barcode = "TC-rna-00000029"
        docs_to_insert = [
            {
                "_id": ObjectId("5f562d9931d9959b92544728"),
                FIELD_ROOT_SAMPLE_ID: "ABC00000004",
                FIELD_RNA_ID: f"{plate_barcode}_H11",
                FIELD_PLATE_BARCODE: plate_barcode,
                FIELD_COORDINATE: "H11",
                FIELD_LAB_ID: "AP",
                FIELD_RESULT: POSITIVE_RESULT_VALUE,
            }
        ]

        centre = Centre(config, config.CENTRES[0])
        centre_file = CentreFile("some file", centre)
        with patch("crawler.file_processing.get_dart_plate_state", return_value=DART_STATE_PENDING):
            centre_file.insert_plates_and_wells_from_docs_into_dart(docs_to_insert)

            # does not call to create a plate
            assert centre_file.logging_collection.aggregator_types["TYPE 22"].count_errors == 0
            assert (
                call(
                    "{CALL dbo.plDART_PlateCreate (?,?,?)}",
                    (plate_barcode, centre_file.centre_config["biomek_labware_class"], 96),
                )
                not in mock_conn().cursor().execute.call_args_list
            )
            mock_conn().close.assert_called_once()
>>>>>>> 78ea43fb


def test_insert_plates_and_wells_from_docs_into_dart_none_well_index(config):
<<<<<<< HEAD
    centre = Centre(config, config.CENTRES[0])
    centre_file = CentreFile("some file", centre)
    docs_to_insert = [
        {
            "_id": ObjectId("5f562d9931d9959b92544728"),
            FIELD_ROOT_SAMPLE_ID: "ABC00000004",
            FIELD_RNA_ID: "TC-rna-00000029_H11",
            FIELD_PLATE_BARCODE: "TC-rna-00000029",
            FIELD_LAB_ID: "AP",
            FIELD_COORDINATE: "H11",
            FIELD_RESULT: POSITIVE_RESULT_VALUE,
        }
    ]

    with patch("crawler.file_processing.create_dart_sql_server_conn") as mock_conn:
        with patch(
            "crawler.file_processing.add_dart_plate_if_doesnt_exist",
            return_value=DART_STATE_PENDING,
        ):
            with patch("crawler.file_processing.get_dart_well_index", return_value=None):
                centre_file.insert_plates_and_wells_from_docs_into_dart(docs_to_insert)

                # logs error and rolls back on exception determining well index
                assert centre_file.logging_collection.get_count_of_all_errors_and_criticals() == 1
                assert centre_file.logging_collection.aggregator_types["TYPE 22"].count_errors == 1
                mock_conn().cursor().rollback.assert_called_once()
                mock_conn().cursor().commit.assert_not_called()
                mock_conn().close.assert_called_once()


def test_insert_plates_and_wells_from_docs_into_dart_multiple_new_plates(config):
    centre = Centre(config, config.CENTRES[0])
    centre_file = CentreFile("some file", centre)
    docs_to_insert = [
        {
            "_id": ObjectId("5f562d9931d9959b92544728"),
            FIELD_ROOT_SAMPLE_ID: "ABC00000004",
            FIELD_RNA_ID: "TC-rna-00000029_A01",
            FIELD_PLATE_BARCODE: "TC-rna-00000029",
            FIELD_COORDINATE: "A01",
            FIELD_LAB_ID: "AP",
            FIELD_RESULT: POSITIVE_RESULT_VALUE,
        },
        {
            "_id": ObjectId("5f562d9931d9959b92544728"),
            FIELD_ROOT_SAMPLE_ID: "ABC00000006",
            FIELD_RNA_ID: "TC-rna-00000024_B01",
            FIELD_PLATE_BARCODE: "TC-rna-00000024",
            FIELD_COORDINATE: "B01",
            FIELD_LAB_ID: "AP",
            FIELD_RESULT: POSITIVE_RESULT_VALUE,
        },
        {
            "_id": ObjectId("5f562d9931d9959b92544728"),
            FIELD_ROOT_SAMPLE_ID: "ABC00000008",
            FIELD_RNA_ID: "TC-rna-00000024_H01",
            FIELD_PLATE_BARCODE: "TC-rna-00000020",
            FIELD_COORDINATE: "H01",
            FIELD_LAB_ID: "AP",
            FIELD_RESULT: "Void",
        },
    ]

    with patch("crawler.file_processing.create_dart_sql_server_conn") as mock_conn:
        with patch("crawler.file_processing.add_dart_plate_if_doesnt_exist") as mock_add_plate:
            mock_add_plate.return_value = DART_STATE_PENDING
            with patch("crawler.file_processing.get_dart_well_index") as mock_get_well_index:
                test_well_index = 15
                mock_get_well_index.return_value = test_well_index
                with patch("crawler.file_processing.map_mongo_doc_to_dart_well_props") as mock_map:
                    test_well_props = {"prop1": "value1", "test prop": "test value"}
                    mock_map.return_value = test_well_props
                    with patch(
                        "crawler.file_processing.set_dart_well_properties"
                    ) as mock_set_well_props:
                        centre_file.insert_plates_and_wells_from_docs_into_dart(docs_to_insert)

                        assert (
                            centre_file.logging_collection.get_count_of_all_errors_and_criticals()
                            == 0
                        )

                        # creates all plates
                        assert mock_add_plate.call_count == 3
                        for doc in docs_to_insert:
                            mock_add_plate.assert_any_call(
                                mock_conn().cursor(),
                                doc[FIELD_PLATE_BARCODE],
                                centre_file.centre_config["biomek_labware_class"],
                            )

                        # well helper method call checks
                        assert mock_get_well_index.call_count == 2
                        assert mock_map.call_count == 2
                        assert mock_set_well_props.call_count == 2
                        for doc in docs_to_insert[:2]:
                            mock_get_well_index.assert_any_call(doc[FIELD_COORDINATE])
                            mock_map.assert_any_call(doc)
                            mock_set_well_props.assert_any_call(
                                mock_conn().cursor(),
                                doc[FIELD_PLATE_BARCODE],
                                test_well_props,
                                test_well_index,
                            )

                        # commits changes
                        mock_conn().cursor().rollback.assert_not_called()
                        assert mock_conn().cursor().commit.call_count == 3
                        mock_conn().close.assert_called_once()


def test_insert_plates_and_wells_from_docs_into_dart_single_new_plate_multiple_wells(config):
    centre = Centre(config, config.CENTRES[0])
    centre_file = CentreFile("some file", centre)
    plate_barcode = "TC-rna-00000029"
    docs_to_insert = [
        {
            "_id": ObjectId("5f562d9931d9959b92544728"),
            FIELD_ROOT_SAMPLE_ID: "ABC00000004",
            FIELD_RNA_ID: f"{plate_barcode}_A01",
            FIELD_PLATE_BARCODE: plate_barcode,
            FIELD_COORDINATE: "A01",
            FIELD_LAB_ID: "AP",
            FIELD_RESULT: POSITIVE_RESULT_VALUE,
        },
        {
            "_id": ObjectId("5f562d9931d9959b92544728"),
            FIELD_ROOT_SAMPLE_ID: "ABC00000006",
            FIELD_RNA_ID: f"{plate_barcode}_A02",
            FIELD_PLATE_BARCODE: plate_barcode,
            FIELD_COORDINATE: "A02",
            FIELD_LAB_ID: "AP",
            FIELD_RESULT: POSITIVE_RESULT_VALUE,
        },
        {
            "_id": ObjectId("5f562d9931d9959b92544728"),
            FIELD_ROOT_SAMPLE_ID: "ABC00000008",
            FIELD_RNA_ID: f"{plate_barcode}_A03",
            FIELD_PLATE_BARCODE: plate_barcode,
            FIELD_COORDINATE: "A03",
            FIELD_LAB_ID: "AP",
            FIELD_RESULT: "Void",
        },
    ]

    with patch("crawler.file_processing.create_dart_sql_server_conn") as mock_conn:
        with patch("crawler.file_processing.add_dart_plate_if_doesnt_exist") as mock_add_plate:
            mock_add_plate.return_value = DART_STATE_PENDING
            with patch("crawler.file_processing.get_dart_well_index") as mock_get_well_index:
                test_well_index = 15
                mock_get_well_index.return_value = test_well_index
                with patch("crawler.file_processing.map_mongo_doc_to_dart_well_props") as mock_map:
                    test_well_props = {"prop1": "value1", "test prop": "test value"}
                    mock_map.return_value = test_well_props
                    with patch(
                        "crawler.file_processing.set_dart_well_properties"
                    ) as mock_set_well_props:
                        centre_file.insert_plates_and_wells_from_docs_into_dart(docs_to_insert)

                        assert (
                            centre_file.logging_collection.get_count_of_all_errors_and_criticals()
                            == 0
                        )

                        # adds a single plate
                        assert mock_add_plate.call_count == 1
                        mock_add_plate.assert_any_call(
                            mock_conn().cursor(),
                            plate_barcode,
                            centre_file.centre_config["biomek_labware_class"],
                        )

                        # calls for well index and to map as expected
                        assert mock_get_well_index.call_count == 2
                        assert mock_map.call_count == 2
                        for doc in docs_to_insert[:2]:
                            mock_get_well_index.assert_any_call(doc[FIELD_COORDINATE])
                            mock_map.assert_any_call(doc)

                        # calls to set well properties as expected
                        assert mock_set_well_props.call_count == 2
                        mock_set_well_props.assert_any_call(
                            mock_conn().cursor(), plate_barcode, test_well_props, test_well_index
                        )

                        # commits changes
                        mock_conn().cursor().rollback.assert_not_called()
                        assert mock_conn().cursor().commit.call_count == 1
                        mock_conn().close.assert_called_once()
=======
    with patch("crawler.file_processing.create_dart_sql_server_conn") as mock_conn:
        docs_to_insert = [
            {
                "_id": ObjectId("5f562d9931d9959b92544728"),
                FIELD_ROOT_SAMPLE_ID: "ABC00000004",
                FIELD_RNA_ID: "TC-rna-00000029_H11",
                FIELD_PLATE_BARCODE: "TC-rna-00000029",
                FIELD_COORDINATE: "H11",
                FIELD_FILTERED_POSITIVE: POSITIVE_RESULT_VALUE,
            }
        ]

        centre = Centre(config, config.CENTRES[0])
        centre_file = CentreFile("some file", centre)
        centre_file.calculate_dart_well_index = MagicMock(return_value=None)
        with patch("crawler.file_processing.get_dart_plate_state", return_value=DART_STATE_PENDING):
            centre_file.insert_plates_and_wells_from_docs_into_dart(docs_to_insert)

            # logs error and rolls back on exception determining well index
            assert centre_file.logging_collection.get_count_of_all_errors_and_criticals() == 1
            assert centre_file.logging_collection.aggregator_types["TYPE 22"].count_errors == 1
            mock_conn().cursor().rollback.assert_called_once()
            mock_conn().cursor().commit.assert_not_called()
            mock_conn().close.assert_called_once()


def test_insert_plates_and_wells_from_docs_into_dart_multiple_new_plates(config):
    with patch("crawler.file_processing.create_dart_sql_server_conn") as mock_conn:
        docs_to_insert = [
            {
                "_id": ObjectId("5f562d9931d9959b92544728"),
                FIELD_ROOT_SAMPLE_ID: "ABC00000004",
                FIELD_RNA_ID: "TC-rna-00000029_A01",
                FIELD_PLATE_BARCODE: "TC-rna-00000029",
                FIELD_COORDINATE: "A01",
                FIELD_LAB_ID: "AP",
                FIELD_FILTERED_POSITIVE: POSITIVE_RESULT_VALUE,
                "well_index": 1,
            },
            {
                "_id": ObjectId("5f562d9931d9959b92544728"),
                FIELD_ROOT_SAMPLE_ID: "ABC00000006",
                FIELD_RNA_ID: "TC-rna-00000024_B01",
                FIELD_PLATE_BARCODE: "TC-rna-00000024",
                FIELD_COORDINATE: "B01",
                FIELD_LAB_ID: "AP",
                FIELD_FILTERED_POSITIVE: POSITIVE_RESULT_VALUE,
                "well_index": 13,
            },
        ]

        centre = Centre(config, config.CENTRES[0])
        centre_file = CentreFile("some file", centre)
        with patch(
            "crawler.file_processing.get_dart_plate_state", return_value=DART_STATE_NO_PLATE
        ):
            with patch(
                "crawler.file_processing.set_dart_plate_state_pending",
                return_value=DART_STATE_PENDING,
            ):
                centre_file.insert_plates_and_wells_from_docs_into_dart(docs_to_insert)

                # adds plates and wells as expected
                assert centre_file.logging_collection.get_count_of_all_errors_and_criticals() == 0
                assert mock_conn().cursor().execute.call_count == 10
                for doc in docs_to_insert:
                    plate_barcode = doc[FIELD_PLATE_BARCODE]
                    well_index = doc["well_index"]
                    mock_conn().cursor().execute.assert_any_call(
                        "{CALL dbo.plDART_PlateCreate (?,?,?)}",
                        (plate_barcode, centre_file.centre_config["biomek_labware_class"], 96),
                    )
                    mock_conn().cursor().execute.assert_any_call(
                        "{CALL dbo.plDART_PlateUpdateWell (?,?,?,?)}",
                        (plate_barcode, "state", "pickable", well_index),
                    )
                    mock_conn().cursor().execute.assert_any_call(
                        "{CALL dbo.plDART_PlateUpdateWell (?,?,?,?)}",
                        (plate_barcode, "root_sample_id", doc[FIELD_ROOT_SAMPLE_ID], well_index),
                    )
                    mock_conn().cursor().execute.assert_any_call(
                        "{CALL dbo.plDART_PlateUpdateWell (?,?,?,?)}",
                        (plate_barcode, "rna_id", doc[FIELD_RNA_ID], well_index),
                    )
                    mock_conn().cursor().execute.assert_any_call(
                        "{CALL dbo.plDART_PlateUpdateWell (?,?,?,?)}",
                        (plate_barcode, "lab_id", doc[FIELD_LAB_ID], well_index),
                    )
                mock_conn().cursor().rollback.assert_not_called()
                assert mock_conn().cursor().commit.call_count == 2
                mock_conn().close.assert_called_once()


def test_insert_plates_and_wells_from_docs_into_dart_single_new_plate_multiple_wells(config):
    with patch("crawler.file_processing.create_dart_sql_server_conn") as mock_conn:
        plate_barcode = "TC-rna-00000029"
        docs_to_insert = [
            {
                "_id": ObjectId("5f562d9931d9959b92544728"),
                FIELD_ROOT_SAMPLE_ID: "ABC00000004",
                FIELD_RNA_ID: f"{plate_barcode}_A01",
                FIELD_PLATE_BARCODE: plate_barcode,
                FIELD_COORDINATE: "A01",
                FIELD_LAB_ID: "AP",
                FIELD_FILTERED_POSITIVE: POSITIVE_RESULT_VALUE,
                "well_index": 1,
            },
            {
                "_id": ObjectId("5f562d9931d9959b92544728"),
                FIELD_ROOT_SAMPLE_ID: "ABC00000006",
                FIELD_RNA_ID: f"{plate_barcode}_A02",
                FIELD_PLATE_BARCODE: plate_barcode,
                FIELD_COORDINATE: "A02",
                FIELD_LAB_ID: "AP",
                FIELD_FILTERED_POSITIVE: POSITIVE_RESULT_VALUE,
                "well_index": 2,
            },
        ]

        centre = Centre(config, config.CENTRES[0])
        centre_file = CentreFile("some file", centre)
        with patch(
            "crawler.file_processing.get_dart_plate_state", return_value=DART_STATE_NO_PLATE
        ):
            with patch(
                "crawler.file_processing.set_dart_plate_state_pending",
                return_value=DART_STATE_PENDING,
            ):
                centre_file.insert_plates_and_wells_from_docs_into_dart(docs_to_insert)

                # adds plate and wells as expected
                assert centre_file.logging_collection.get_count_of_all_errors_and_criticals() == 0
                assert mock_conn().cursor().execute.call_count == 9
                mock_conn().cursor().execute.assert_any_call(
                    "{CALL dbo.plDART_PlateCreate (?,?,?)}",
                    (plate_barcode, centre_file.centre_config["biomek_labware_class"], 96),
                )
                for doc in docs_to_insert:
                    well_index = doc["well_index"]
                    mock_conn().cursor().execute.assert_any_call(
                        "{CALL dbo.plDART_PlateUpdateWell (?,?,?,?)}",
                        (plate_barcode, "state", "pickable", well_index),
                    )
                    mock_conn().cursor().execute.assert_any_call(
                        "{CALL dbo.plDART_PlateUpdateWell (?,?,?,?)}",
                        (plate_barcode, "root_sample_id", doc[FIELD_ROOT_SAMPLE_ID], well_index),
                    )
                    mock_conn().cursor().execute.assert_any_call(
                        "{CALL dbo.plDART_PlateUpdateWell (?,?,?,?)}",
                        (plate_barcode, "rna_id", doc[FIELD_RNA_ID], well_index),
                    )
                    mock_conn().cursor().execute.assert_any_call(
                        "{CALL dbo.plDART_PlateUpdateWell (?,?,?,?)}",
                        (plate_barcode, "lab_id", doc[FIELD_LAB_ID], well_index),
                    )
                mock_conn().cursor().rollback.assert_not_called()
                assert mock_conn().cursor().commit.call_count == 1
                mock_conn().close.assert_called_once()


def test_insert_plates_and_wells_from_docs_into_dart_sets_well_states(config):
    with patch("crawler.file_processing.create_dart_sql_server_conn") as mock_conn:
        plate_barcode = "TC-rna-00000029"
        docs_to_insert = [
            {
                "_id": ObjectId("5f562d9931d9959b92544728"),
                FIELD_ROOT_SAMPLE_ID: "ABC00000004",
                FIELD_RNA_ID: f"{plate_barcode}_A01",
                FIELD_PLATE_BARCODE: plate_barcode,
                FIELD_COORDINATE: "A01",
                FIELD_LAB_ID: "AP",
                FIELD_RESULT: POSITIVE_RESULT_VALUE,
            },
            {
                "_id": ObjectId("5f562d9931d9959b92544728"),
                FIELD_ROOT_SAMPLE_ID: "ABC00000006",
                FIELD_RNA_ID: f"{plate_barcode}_A02",
                FIELD_PLATE_BARCODE: plate_barcode,
                FIELD_COORDINATE: "A02",
                FIELD_LAB_ID: "AP",
                FIELD_RESULT: POSITIVE_RESULT_VALUE,
                FIELD_FILTERED_POSITIVE: False,
            },
            {
                "_id": ObjectId("5f562d9931d9959b92544728"),
                FIELD_ROOT_SAMPLE_ID: "ABC00000008",
                FIELD_RNA_ID: f"{plate_barcode}_A03",
                FIELD_PLATE_BARCODE: plate_barcode,
                FIELD_COORDINATE: "A03",
                FIELD_LAB_ID: "AP",
                FIELD_RESULT: POSITIVE_RESULT_VALUE,
                FIELD_FILTERED_POSITIVE: True,
            },
        ]

        centre = Centre(config, config.CENTRES[0])
        centre_file = CentreFile("some file", centre)
        with patch("crawler.file_processing.get_dart_plate_state", return_value=DART_STATE_PENDING):
            centre_file.insert_plates_and_wells_from_docs_into_dart(docs_to_insert)

            # adds plate and wells as expected
            assert centre_file.logging_collection.get_count_of_all_errors_and_criticals() == 0
            assert (
                call("{CALL dbo.plDART_PlateUpdateWell (?,?,?,?)}", (plate_barcode, "state", "", 1))
                not in mock_conn().cursor().execute.call_args_list
            )
            assert (
                call("{CALL dbo.plDART_PlateUpdateWell (?,?,?,?)}", (plate_barcode, "state", "", 2))
                not in mock_conn().cursor().execute.call_args_list
            )
            mock_conn().cursor().execute.assert_any_call(
                "{CALL dbo.plDART_PlateUpdateWell (?,?,?,?)}",
                (plate_barcode, "state", "pickable", 3),
            )
            mock_conn().cursor().rollback.assert_not_called()
            assert mock_conn().cursor().commit.call_count == 1
            mock_conn().close.assert_called_once()
>>>>>>> 78ea43fb
<|MERGE_RESOLUTION|>--- conflicted
+++ resolved
@@ -1,28 +1,12 @@
 import os
-<<<<<<< HEAD
-from io import StringIO
-from crawler.helpers import current_time
-from unittest.mock import (
-    patch,
-    MagicMock,
-    call,
-)
-=======
->>>>>>> 78ea43fb
 from csv import DictReader
 from datetime import datetime
 from decimal import Decimal
-<<<<<<< HEAD
-from bson.decimal128 import Decimal128  # type: ignore
-from tempfile import mkstemp
-from crawler.file_processing import Centre, CentreFile, CentreFileState, SUCCESSES_DIR, ERRORS_DIR
-=======
 from io import StringIO
 from unittest.mock import MagicMock, call, patch
 
 from bson.decimal128 import Decimal128  # type: ignore
 from bson.objectid import ObjectId
->>>>>>> 78ea43fb
 from crawler.constants import (
     COLLECTION_SAMPLES,
     DART_STATE_NO_PLATE,
@@ -82,14 +66,11 @@
     MLWH_TABLE_NAME,
     MLWH_UPDATED_AT,
     POSITIVE_RESULT_VALUE,
-<<<<<<< HEAD
     DART_STATE_PENDING,
     DART_STATE_NO_PLATE,
     DART_STATE_NO_PROP,
     DART_STATE_PICKABLE,
     DART_EMPTY_VALUE,
-=======
->>>>>>> 78ea43fb
 )
 from crawler.db import get_mongo_collection
 from crawler.file_processing import ERRORS_DIR, SUCCESSES_DIR, Centre, CentreFile, CentreFileState
@@ -984,7 +965,6 @@
     assert centre_file.file_name_date() is None
 
 
-
 def test_set_state_for_file_when_file_in_black_list(config, blacklist_for_centre, testing_centres):
     centre = Centre(config, config.CENTRES[0])
     centre_file = CentreFile("AP_sanger_report_200503_2338.csv", centre)
@@ -1077,16 +1057,10 @@
 
         error_count = centre_file.logging_collection.get_count_of_all_errors_and_criticals()
         error_messages = centre_file.logging_collection.get_aggregate_messages()
-<<<<<<< HEAD
-        assert (
-            error_count == 0
-        ), f"Should not be any errors. Actual number errors: {error_count}. Error details: {error_messages}"
-=======
         assert error_count == 0, (
             f"Should not be any errors. Actual number errors: {error_count}. Error details: "
             f"{error_messages}"
         )
->>>>>>> 78ea43fb
 
         cursor = mlwh_connection.cursor(dictionary=True)
         cursor.execute(f"SELECT * FROM {config.MLWH_DB_DBNAME}.{MLWH_TABLE_NAME}")
@@ -1172,16 +1146,10 @@
 
         error_count = centre_file.logging_collection.get_count_of_all_errors_and_criticals()
         error_messages = centre_file.logging_collection.get_aggregate_messages()
-<<<<<<< HEAD
-        assert (
-            error_count == 0
-        ), f"Should not be any errors. Actual number errors: {error_count}. Error details: {error_messages}"
-=======
         assert error_count == 0, (
             f"Should not be any errors. Actual number errors: {error_count}. Error details: "
             f"{error_messages}"
         )
->>>>>>> 78ea43fb
 
         cursor = mlwh_connection.cursor(dictionary=True)
         cursor.execute(f"SELECT * FROM {config.MLWH_DB_DBNAME}.{MLWH_TABLE_NAME}")
@@ -1189,7 +1157,6 @@
         cursor.close()
 
         assert rows[0][MLWH_DATE_TESTED] is None
-
 
 
 def test_insert_samples_from_docs_into_mlwh_date_tested_blank(config, mlwh_connection):
@@ -1215,16 +1182,10 @@
 
         error_count = centre_file.logging_collection.get_count_of_all_errors_and_criticals()
         error_messages = centre_file.logging_collection.get_aggregate_messages()
-<<<<<<< HEAD
-        assert (
-            error_count == 0
-        ), f"Should not be any errors. Actual number errors: {error_count}. Error details: {error_messages}"
-=======
         assert error_count == 0, (
             f"Should not be any errors. Actual number errors: {error_count}. Error details: "
             f"{error_messages}"
         )
->>>>>>> 78ea43fb
 
         cursor = mlwh_connection.cursor(dictionary=True)
         cursor.execute(f"SELECT * FROM {config.MLWH_DB_DBNAME}.{MLWH_TABLE_NAME}")
@@ -1234,67 +1195,12 @@
         assert rows[0][MLWH_DATE_TESTED] is None
 
 
-<<<<<<< HEAD
-=======
-def test_calculate_dart_well_index(config):
-    centre = Centre(config, config.CENTRES[0])
-    centre_file = CentreFile("some file", centre)
-
-    sample = None
-    assert (
-        centre_file.calculate_dart_well_index(sample) is None
-    ), "Expected to be unable to determine a well index for no sample"
-
-    sample = {}
-    assert (
-        centre_file.calculate_dart_well_index(sample) is None
-    ), "Expected to be unable to determine a well index for sample without a coordinate"
-
-    sample = {FIELD_COORDINATE: "01A"}
-    assert (
-        centre_file.calculate_dart_well_index(sample) is None
-    ), "Expected to be unable to determine a well index for sample with invalid coordinate"
-
-    sample = {FIELD_COORDINATE: "A00"}
-    assert centre_file.calculate_dart_well_index(sample) is None, (
-        "Expected to be unable to determine a well index for sample with coordinate column below "
-        "accepted range"
-    )
-
-    sample = {FIELD_COORDINATE: "B15"}
-    assert centre_file.calculate_dart_well_index(sample) is None, (
-        "Expected to be unable to determine a well index for sample with coordinate column above "
-        "accepted range"
-    )
-
-    sample = {FIELD_COORDINATE: "Q01"}
-    assert (
-        centre_file.calculate_dart_well_index(sample) is None
-    ), "Expected to be unable to determine a well index for sample with coordinate row out of range"
-
-    sample = {FIELD_COORDINATE: "B7"}
-    assert centre_file.calculate_dart_well_index(sample) == 19, "Expected well index of 19"
-
-    sample = {FIELD_COORDINATE: "F03"}
-    assert centre_file.calculate_dart_well_index(sample) == 63, "Expected well index of 63"
-
-    sample = {FIELD_COORDINATE: "H11"}
-    assert centre_file.calculate_dart_well_index(sample) == 95, "Expected well index of 95"
->>>>>>> 78ea43fb
-
-
 # tests for inserting docs into DART
 def test_insert_plates_and_wells_from_docs_into_dart_none_connection(config):
-<<<<<<< HEAD
     centre = Centre(config, config.CENTRES[0])
     centre_file = CentreFile("some file", centre)
 
     with patch("crawler.file_processing.create_dart_sql_server_conn", return_value=None):
-=======
-    with patch("crawler.file_processing.create_dart_sql_server_conn", return_value=None):
-        centre = Centre(config, config.CENTRES[0])
-        centre_file = CentreFile("some file", centre)
->>>>>>> 78ea43fb
         centre_file.insert_plates_and_wells_from_docs_into_dart([])
 
         # logs error on failing to initialise the SQL server connection
@@ -1303,18 +1209,11 @@
 
 
 def test_insert_plates_and_wells_from_docs_into_dart_failed_cursor(config):
-<<<<<<< HEAD
     centre = Centre(config, config.CENTRES[0])
     centre_file = CentreFile("some file", centre)
 
     with patch("crawler.file_processing.create_dart_sql_server_conn") as mock_conn:
         mock_conn().cursor = MagicMock(side_effect=Exception("Boom!"))
-=======
-    with patch("crawler.file_processing.create_dart_sql_server_conn") as mock_conn:
-        mock_conn().cursor = MagicMock(side_effect=Exception("Boom!"))
-        centre = Centre(config, config.CENTRES[0])
-        centre_file = CentreFile("some file", centre)
->>>>>>> 78ea43fb
         centre_file.insert_plates_and_wells_from_docs_into_dart([])
 
         # logs error on failing to initialise the SQL server cursor
@@ -1322,7 +1221,6 @@
         assert centre_file.logging_collection.aggregator_types["TYPE 23"].count_errors == 1
         mock_conn().close.assert_called_once()
 
-<<<<<<< HEAD
 
 def test_insert_plates_and_wells_from_docs_into_dart_failure_adding_new_plate(config):
     centre = Centre(config, config.CENTRES[0])
@@ -1343,51 +1241,6 @@
         with patch(
             "crawler.file_processing.add_dart_plate_if_doesnt_exist", side_effect=Exception("Boom!")
         ):
-=======
-
-def test_insert_plates_and_wells_from_docs_into_dart_failed_cursor_execute(config):
-    with patch("crawler.file_processing.create_dart_sql_server_conn") as mock_conn:
-        mock_conn().cursor().execute = MagicMock(side_effect=Exception("Boom!"))
-        docs_to_insert = [
-            {
-                "_id": ObjectId("5f562d9931d9959b92544728"),
-                FIELD_ROOT_SAMPLE_ID: "ABC00000004",
-                FIELD_RNA_ID: "TC-rna-00000029_H11",
-                FIELD_PLATE_BARCODE: "TC-rna-00000029",
-                FIELD_COORDINATE: "H11",
-                FIELD_RESULT: POSITIVE_RESULT_VALUE,
-            }
-        ]
-
-        centre = Centre(config, config.CENTRES[0])
-        centre_file = CentreFile("some file", centre)
-        centre_file.insert_plates_and_wells_from_docs_into_dart(docs_to_insert)
-
-        # logs error and rolls back on exception calling a stored procedure
-        assert centre_file.logging_collection.get_count_of_all_errors_and_criticals() == 1
-        assert centre_file.logging_collection.aggregator_types["TYPE 22"].count_errors == 1
-        mock_conn().cursor().rollback.assert_called_once()
-        mock_conn().cursor().commit.assert_not_called()
-        mock_conn().close.assert_called_once()
-
-
-def test_insert_plates_and_wells_from_docs_into_dart_plate_failure_adding_new_plate(config):
-    with patch("crawler.file_processing.create_dart_sql_server_conn") as mock_conn:
-        docs_to_insert = [
-            {
-                "_id": ObjectId("5f562d9931d9959b92544728"),
-                FIELD_ROOT_SAMPLE_ID: "ABC00000004",
-                FIELD_RNA_ID: "TC-rna-00000029_H11",
-                FIELD_PLATE_BARCODE: "TC-rna-00000029",
-                FIELD_COORDINATE: "H11",
-                FIELD_RESULT: POSITIVE_RESULT_VALUE,
-            }
-        ]
-
-        centre = Centre(config, config.CENTRES[0])
-        centre_file = CentreFile("some file", centre)
-        with patch("crawler.file_processing.get_dart_plate_state", side_effect=Exception("Boom!")):
->>>>>>> 78ea43fb
             centre_file.insert_plates_and_wells_from_docs_into_dart(docs_to_insert)
 
             # logs error and rolls back on exception calling a stored procedure
@@ -1397,7 +1250,6 @@
             mock_conn().cursor().commit.assert_not_called()
             mock_conn().close.assert_called_once()
 
-<<<<<<< HEAD
 
 def test_insert_plates_and_wells_from_docs_into_dart_existing_non_pending_plate_does_not_update_wells(
     config,
@@ -1420,116 +1272,6 @@
         with patch(
             "crawler.file_processing.add_dart_plate_if_doesnt_exist", return_value="not pending"
         ):
-=======
-
-def test_insert_plates_and_wells_from_docs_into_dart_plate_failure_setting_plate_state(config):
-    with patch("crawler.file_processing.create_dart_sql_server_conn") as mock_conn:
-        docs_to_insert = [
-            {
-                "_id": ObjectId("5f562d9931d9959b92544728"),
-                FIELD_ROOT_SAMPLE_ID: "ABC00000004",
-                FIELD_RNA_ID: "TC-rna-00000029_H11",
-                FIELD_PLATE_BARCODE: "TC-rna-00000029",
-                FIELD_COORDINATE: "H11",
-                FIELD_RESULT: POSITIVE_RESULT_VALUE,
-            }
-        ]
-
-        centre = Centre(config, config.CENTRES[0])
-        centre_file = CentreFile("some file", centre)
-        with patch(
-            "crawler.file_processing.get_dart_plate_state", return_value=DART_STATE_NO_PLATE
-        ):
-            with patch(
-                "crawler.file_processing.set_dart_plate_state_pending",
-                side_effect=Exception("Boom!"),
-            ):
-                centre_file.insert_plates_and_wells_from_docs_into_dart(docs_to_insert)
-
-                # logs error and rolls back on exception setting state of new plate
-                assert centre_file.logging_collection.get_count_of_all_errors_and_criticals() == 1
-                assert centre_file.logging_collection.aggregator_types["TYPE 22"].count_errors == 1
-                mock_conn().cursor().rollback.assert_called_once()
-                mock_conn().cursor().commit.assert_not_called()
-                mock_conn().close.assert_called_once()
-
-
-def test_insert_plates_and_wells_from_docs_into_dart_plate_none_setting_plate_state(config):
-    with patch("crawler.file_processing.create_dart_sql_server_conn") as mock_conn:
-        docs_to_insert = [
-            {
-                "_id": ObjectId("5f562d9931d9959b92544728"),
-                FIELD_ROOT_SAMPLE_ID: "ABC00000004",
-                FIELD_RNA_ID: "TC-rna-00000029_H11",
-                FIELD_PLATE_BARCODE: "TC-rna-00000029",
-                FIELD_COORDINATE: "H11",
-                FIELD_RESULT: POSITIVE_RESULT_VALUE,
-            }
-        ]
-
-        centre = Centre(config, config.CENTRES[0])
-        centre_file = CentreFile("some file", centre)
-        with patch(
-            "crawler.file_processing.get_dart_plate_state", return_value=DART_STATE_NO_PLATE
-        ):
-            with patch("crawler.file_processing.set_dart_plate_state_pending", return_value=None):
-                centre_file.insert_plates_and_wells_from_docs_into_dart(docs_to_insert)
-
-                # logs error and rolls back on when unable to set new plate state
-                assert centre_file.logging_collection.get_count_of_all_errors_and_criticals() == 1
-                assert centre_file.logging_collection.aggregator_types["TYPE 22"].count_errors == 1
-                mock_conn().cursor().rollback.assert_called_once()
-                mock_conn().cursor().commit.assert_not_called()
-                mock_conn().close.assert_called_once()
-
-
-def test_insert_plates_and_wells_from_docs_into_dart_existing_plate_failure_without_state_property(
-    config,
-):
-    with patch("crawler.file_processing.create_dart_sql_server_conn") as mock_conn:
-        docs_to_insert = [
-            {
-                "_id": ObjectId("5f562d9931d9959b92544728"),
-                FIELD_ROOT_SAMPLE_ID: "ABC00000004",
-                FIELD_RNA_ID: "TC-rna-00000029_H11",
-                FIELD_PLATE_BARCODE: "TC-rna-00000029",
-                FIELD_COORDINATE: "H11",
-                FIELD_RESULT: POSITIVE_RESULT_VALUE,
-            }
-        ]
-
-        centre = Centre(config, config.CENTRES[0])
-        centre_file = CentreFile("some file", centre)
-        with patch("crawler.file_processing.get_dart_plate_state", return_value=DART_STATE_NO_PROP):
-            centre_file.insert_plates_and_wells_from_docs_into_dart(docs_to_insert)
-
-            # logs error and rolls back on existing plate without state property
-            assert centre_file.logging_collection.get_count_of_all_errors_and_criticals() == 1
-            assert centre_file.logging_collection.aggregator_types["TYPE 22"].count_errors == 1
-            mock_conn().cursor().rollback.assert_called_once()
-            mock_conn().cursor().commit.assert_not_called()
-            mock_conn().close.assert_called_once()
-
-
-def test_insert_plates_and_wells_from_docs_into_dart_existing_non_pending_plate_does_not_update_wells(  # noqa: E501
-    config,
-):
-    with patch("crawler.file_processing.create_dart_sql_server_conn") as mock_conn:
-        docs_to_insert = [
-            {
-                "_id": ObjectId("5f562d9931d9959b92544728"),
-                FIELD_ROOT_SAMPLE_ID: "ABC00000004",
-                FIELD_RNA_ID: "TC-rna-00000029_H11",
-                FIELD_PLATE_BARCODE: "TC-rna-00000029",
-                FIELD_COORDINATE: "H11",
-                FIELD_RESULT: POSITIVE_RESULT_VALUE,
-            }
-        ]
-
-        centre = Centre(config, config.CENTRES[0])
-        centre_file = CentreFile("some file", centre)
-        with patch("crawler.file_processing.get_dart_plate_state", return_value="not pending"):
->>>>>>> 78ea43fb
             centre_file.insert_plates_and_wells_from_docs_into_dart(docs_to_insert)
 
             # does not call any stored procedure
@@ -1537,44 +1279,8 @@
             mock_conn().cursor().execute.assert_not_called()
             mock_conn().close.assert_called_once()
 
-<<<<<<< HEAD
-=======
-
-def test_insert_plates_and_wells_from_docs_into_dart_does_not_create_pending_plate(config):
-    with patch("crawler.file_processing.create_dart_sql_server_conn") as mock_conn:
-        plate_barcode = "TC-rna-00000029"
-        docs_to_insert = [
-            {
-                "_id": ObjectId("5f562d9931d9959b92544728"),
-                FIELD_ROOT_SAMPLE_ID: "ABC00000004",
-                FIELD_RNA_ID: f"{plate_barcode}_H11",
-                FIELD_PLATE_BARCODE: plate_barcode,
-                FIELD_COORDINATE: "H11",
-                FIELD_LAB_ID: "AP",
-                FIELD_RESULT: POSITIVE_RESULT_VALUE,
-            }
-        ]
-
-        centre = Centre(config, config.CENTRES[0])
-        centre_file = CentreFile("some file", centre)
-        with patch("crawler.file_processing.get_dart_plate_state", return_value=DART_STATE_PENDING):
-            centre_file.insert_plates_and_wells_from_docs_into_dart(docs_to_insert)
-
-            # does not call to create a plate
-            assert centre_file.logging_collection.aggregator_types["TYPE 22"].count_errors == 0
-            assert (
-                call(
-                    "{CALL dbo.plDART_PlateCreate (?,?,?)}",
-                    (plate_barcode, centre_file.centre_config["biomek_labware_class"], 96),
-                )
-                not in mock_conn().cursor().execute.call_args_list
-            )
-            mock_conn().close.assert_called_once()
->>>>>>> 78ea43fb
-
 
 def test_insert_plates_and_wells_from_docs_into_dart_none_well_index(config):
-<<<<<<< HEAD
     centre = Centre(config, config.CENTRES[0])
     centre_file = CentreFile("some file", centre)
     docs_to_insert = [
@@ -1763,223 +1469,4 @@
                         # commits changes
                         mock_conn().cursor().rollback.assert_not_called()
                         assert mock_conn().cursor().commit.call_count == 1
-                        mock_conn().close.assert_called_once()
-=======
-    with patch("crawler.file_processing.create_dart_sql_server_conn") as mock_conn:
-        docs_to_insert = [
-            {
-                "_id": ObjectId("5f562d9931d9959b92544728"),
-                FIELD_ROOT_SAMPLE_ID: "ABC00000004",
-                FIELD_RNA_ID: "TC-rna-00000029_H11",
-                FIELD_PLATE_BARCODE: "TC-rna-00000029",
-                FIELD_COORDINATE: "H11",
-                FIELD_FILTERED_POSITIVE: POSITIVE_RESULT_VALUE,
-            }
-        ]
-
-        centre = Centre(config, config.CENTRES[0])
-        centre_file = CentreFile("some file", centre)
-        centre_file.calculate_dart_well_index = MagicMock(return_value=None)
-        with patch("crawler.file_processing.get_dart_plate_state", return_value=DART_STATE_PENDING):
-            centre_file.insert_plates_and_wells_from_docs_into_dart(docs_to_insert)
-
-            # logs error and rolls back on exception determining well index
-            assert centre_file.logging_collection.get_count_of_all_errors_and_criticals() == 1
-            assert centre_file.logging_collection.aggregator_types["TYPE 22"].count_errors == 1
-            mock_conn().cursor().rollback.assert_called_once()
-            mock_conn().cursor().commit.assert_not_called()
-            mock_conn().close.assert_called_once()
-
-
-def test_insert_plates_and_wells_from_docs_into_dart_multiple_new_plates(config):
-    with patch("crawler.file_processing.create_dart_sql_server_conn") as mock_conn:
-        docs_to_insert = [
-            {
-                "_id": ObjectId("5f562d9931d9959b92544728"),
-                FIELD_ROOT_SAMPLE_ID: "ABC00000004",
-                FIELD_RNA_ID: "TC-rna-00000029_A01",
-                FIELD_PLATE_BARCODE: "TC-rna-00000029",
-                FIELD_COORDINATE: "A01",
-                FIELD_LAB_ID: "AP",
-                FIELD_FILTERED_POSITIVE: POSITIVE_RESULT_VALUE,
-                "well_index": 1,
-            },
-            {
-                "_id": ObjectId("5f562d9931d9959b92544728"),
-                FIELD_ROOT_SAMPLE_ID: "ABC00000006",
-                FIELD_RNA_ID: "TC-rna-00000024_B01",
-                FIELD_PLATE_BARCODE: "TC-rna-00000024",
-                FIELD_COORDINATE: "B01",
-                FIELD_LAB_ID: "AP",
-                FIELD_FILTERED_POSITIVE: POSITIVE_RESULT_VALUE,
-                "well_index": 13,
-            },
-        ]
-
-        centre = Centre(config, config.CENTRES[0])
-        centre_file = CentreFile("some file", centre)
-        with patch(
-            "crawler.file_processing.get_dart_plate_state", return_value=DART_STATE_NO_PLATE
-        ):
-            with patch(
-                "crawler.file_processing.set_dart_plate_state_pending",
-                return_value=DART_STATE_PENDING,
-            ):
-                centre_file.insert_plates_and_wells_from_docs_into_dart(docs_to_insert)
-
-                # adds plates and wells as expected
-                assert centre_file.logging_collection.get_count_of_all_errors_and_criticals() == 0
-                assert mock_conn().cursor().execute.call_count == 10
-                for doc in docs_to_insert:
-                    plate_barcode = doc[FIELD_PLATE_BARCODE]
-                    well_index = doc["well_index"]
-                    mock_conn().cursor().execute.assert_any_call(
-                        "{CALL dbo.plDART_PlateCreate (?,?,?)}",
-                        (plate_barcode, centre_file.centre_config["biomek_labware_class"], 96),
-                    )
-                    mock_conn().cursor().execute.assert_any_call(
-                        "{CALL dbo.plDART_PlateUpdateWell (?,?,?,?)}",
-                        (plate_barcode, "state", "pickable", well_index),
-                    )
-                    mock_conn().cursor().execute.assert_any_call(
-                        "{CALL dbo.plDART_PlateUpdateWell (?,?,?,?)}",
-                        (plate_barcode, "root_sample_id", doc[FIELD_ROOT_SAMPLE_ID], well_index),
-                    )
-                    mock_conn().cursor().execute.assert_any_call(
-                        "{CALL dbo.plDART_PlateUpdateWell (?,?,?,?)}",
-                        (plate_barcode, "rna_id", doc[FIELD_RNA_ID], well_index),
-                    )
-                    mock_conn().cursor().execute.assert_any_call(
-                        "{CALL dbo.plDART_PlateUpdateWell (?,?,?,?)}",
-                        (plate_barcode, "lab_id", doc[FIELD_LAB_ID], well_index),
-                    )
-                mock_conn().cursor().rollback.assert_not_called()
-                assert mock_conn().cursor().commit.call_count == 2
-                mock_conn().close.assert_called_once()
-
-
-def test_insert_plates_and_wells_from_docs_into_dart_single_new_plate_multiple_wells(config):
-    with patch("crawler.file_processing.create_dart_sql_server_conn") as mock_conn:
-        plate_barcode = "TC-rna-00000029"
-        docs_to_insert = [
-            {
-                "_id": ObjectId("5f562d9931d9959b92544728"),
-                FIELD_ROOT_SAMPLE_ID: "ABC00000004",
-                FIELD_RNA_ID: f"{plate_barcode}_A01",
-                FIELD_PLATE_BARCODE: plate_barcode,
-                FIELD_COORDINATE: "A01",
-                FIELD_LAB_ID: "AP",
-                FIELD_FILTERED_POSITIVE: POSITIVE_RESULT_VALUE,
-                "well_index": 1,
-            },
-            {
-                "_id": ObjectId("5f562d9931d9959b92544728"),
-                FIELD_ROOT_SAMPLE_ID: "ABC00000006",
-                FIELD_RNA_ID: f"{plate_barcode}_A02",
-                FIELD_PLATE_BARCODE: plate_barcode,
-                FIELD_COORDINATE: "A02",
-                FIELD_LAB_ID: "AP",
-                FIELD_FILTERED_POSITIVE: POSITIVE_RESULT_VALUE,
-                "well_index": 2,
-            },
-        ]
-
-        centre = Centre(config, config.CENTRES[0])
-        centre_file = CentreFile("some file", centre)
-        with patch(
-            "crawler.file_processing.get_dart_plate_state", return_value=DART_STATE_NO_PLATE
-        ):
-            with patch(
-                "crawler.file_processing.set_dart_plate_state_pending",
-                return_value=DART_STATE_PENDING,
-            ):
-                centre_file.insert_plates_and_wells_from_docs_into_dart(docs_to_insert)
-
-                # adds plate and wells as expected
-                assert centre_file.logging_collection.get_count_of_all_errors_and_criticals() == 0
-                assert mock_conn().cursor().execute.call_count == 9
-                mock_conn().cursor().execute.assert_any_call(
-                    "{CALL dbo.plDART_PlateCreate (?,?,?)}",
-                    (plate_barcode, centre_file.centre_config["biomek_labware_class"], 96),
-                )
-                for doc in docs_to_insert:
-                    well_index = doc["well_index"]
-                    mock_conn().cursor().execute.assert_any_call(
-                        "{CALL dbo.plDART_PlateUpdateWell (?,?,?,?)}",
-                        (plate_barcode, "state", "pickable", well_index),
-                    )
-                    mock_conn().cursor().execute.assert_any_call(
-                        "{CALL dbo.plDART_PlateUpdateWell (?,?,?,?)}",
-                        (plate_barcode, "root_sample_id", doc[FIELD_ROOT_SAMPLE_ID], well_index),
-                    )
-                    mock_conn().cursor().execute.assert_any_call(
-                        "{CALL dbo.plDART_PlateUpdateWell (?,?,?,?)}",
-                        (plate_barcode, "rna_id", doc[FIELD_RNA_ID], well_index),
-                    )
-                    mock_conn().cursor().execute.assert_any_call(
-                        "{CALL dbo.plDART_PlateUpdateWell (?,?,?,?)}",
-                        (plate_barcode, "lab_id", doc[FIELD_LAB_ID], well_index),
-                    )
-                mock_conn().cursor().rollback.assert_not_called()
-                assert mock_conn().cursor().commit.call_count == 1
-                mock_conn().close.assert_called_once()
-
-
-def test_insert_plates_and_wells_from_docs_into_dart_sets_well_states(config):
-    with patch("crawler.file_processing.create_dart_sql_server_conn") as mock_conn:
-        plate_barcode = "TC-rna-00000029"
-        docs_to_insert = [
-            {
-                "_id": ObjectId("5f562d9931d9959b92544728"),
-                FIELD_ROOT_SAMPLE_ID: "ABC00000004",
-                FIELD_RNA_ID: f"{plate_barcode}_A01",
-                FIELD_PLATE_BARCODE: plate_barcode,
-                FIELD_COORDINATE: "A01",
-                FIELD_LAB_ID: "AP",
-                FIELD_RESULT: POSITIVE_RESULT_VALUE,
-            },
-            {
-                "_id": ObjectId("5f562d9931d9959b92544728"),
-                FIELD_ROOT_SAMPLE_ID: "ABC00000006",
-                FIELD_RNA_ID: f"{plate_barcode}_A02",
-                FIELD_PLATE_BARCODE: plate_barcode,
-                FIELD_COORDINATE: "A02",
-                FIELD_LAB_ID: "AP",
-                FIELD_RESULT: POSITIVE_RESULT_VALUE,
-                FIELD_FILTERED_POSITIVE: False,
-            },
-            {
-                "_id": ObjectId("5f562d9931d9959b92544728"),
-                FIELD_ROOT_SAMPLE_ID: "ABC00000008",
-                FIELD_RNA_ID: f"{plate_barcode}_A03",
-                FIELD_PLATE_BARCODE: plate_barcode,
-                FIELD_COORDINATE: "A03",
-                FIELD_LAB_ID: "AP",
-                FIELD_RESULT: POSITIVE_RESULT_VALUE,
-                FIELD_FILTERED_POSITIVE: True,
-            },
-        ]
-
-        centre = Centre(config, config.CENTRES[0])
-        centre_file = CentreFile("some file", centre)
-        with patch("crawler.file_processing.get_dart_plate_state", return_value=DART_STATE_PENDING):
-            centre_file.insert_plates_and_wells_from_docs_into_dart(docs_to_insert)
-
-            # adds plate and wells as expected
-            assert centre_file.logging_collection.get_count_of_all_errors_and_criticals() == 0
-            assert (
-                call("{CALL dbo.plDART_PlateUpdateWell (?,?,?,?)}", (plate_barcode, "state", "", 1))
-                not in mock_conn().cursor().execute.call_args_list
-            )
-            assert (
-                call("{CALL dbo.plDART_PlateUpdateWell (?,?,?,?)}", (plate_barcode, "state", "", 2))
-                not in mock_conn().cursor().execute.call_args_list
-            )
-            mock_conn().cursor().execute.assert_any_call(
-                "{CALL dbo.plDART_PlateUpdateWell (?,?,?,?)}",
-                (plate_barcode, "state", "pickable", 3),
-            )
-            mock_conn().cursor().rollback.assert_not_called()
-            assert mock_conn().cursor().commit.call_count == 1
-            mock_conn().close.assert_called_once()
->>>>>>> 78ea43fb
+                        mock_conn().close.assert_called_once()