from bson.decimal128 import Decimal128
from crawler.constants import (
    FIELD_CH1_CQ,
    FIELD_CH2_CQ,
    FIELD_CH3_CQ,
    FIELD_RESULT,
    FIELD_ROOT_SAMPLE_ID,
    POSITIVE_RESULT_VALUE,
)
from crawler.filtered_positive_identifier import FilteredPositiveIdentifier

# ----- test helpers -----

identifier = FilteredPositiveIdentifier()


def positive_sample():
    return {
        FIELD_RESULT: POSITIVE_RESULT_VALUE,
        FIELD_ROOT_SAMPLE_ID: "MCM001",
        FIELD_CH1_CQ: Decimal128("5.12345678"),
        FIELD_CH2_CQ: Decimal128("6.12345678"),
        FIELD_CH3_CQ: Decimal128("7.12345678"),
    }


# ----- tests for current_version() -----


def test_current_version_is_latest():
    assert identifier.current_version() == identifier.versions[-1]


# ----- tests for is_positive() -----


def test_is_positive_returns_true_matching_criteria():
    # expected positive match
    sample = positive_sample()
    assert identifier.is_positive(sample) is True

    # case invariant positive match
    sample = positive_sample()
    sample[FIELD_RESULT] = "POSITIVE"
<<<<<<< HEAD
    assert identifier.is_positive(sample) == True
=======
    assert identifier.is_positive(sample) is True
>>>>>>> 78ea43fb

    # 3x mix of ct values
    sample = positive_sample()
    sample[FIELD_CH2_CQ] = Decimal128("41.12345678")
    sample[FIELD_CH3_CQ] = None
    assert identifier.is_positive(sample) is True

    sample = positive_sample()
    sample[FIELD_CH1_CQ] = None
    sample[FIELD_CH3_CQ] = Decimal128("42.12345678")
<<<<<<< HEAD
    assert identifier.is_positive(sample) == True
=======
    assert identifier.is_positive(sample) is True
>>>>>>> 78ea43fb

    sample = positive_sample()
    sample[FIELD_CH1_CQ] = Decimal128("40.12345678")
    sample[FIELD_CH2_CQ] = None
    assert identifier.is_positive(sample) is True

    # all ct values None
    sample = positive_sample()
    sample[FIELD_CH1_CQ] = None
    sample[FIELD_CH2_CQ] = None
    sample[FIELD_CH3_CQ] = None
    assert identifier.is_positive(sample) is True

    # no FIELD_CHX_CQ fields
    sample = {FIELD_RESULT: POSITIVE_RESULT_VALUE, FIELD_ROOT_SAMPLE_ID: "MCM001"}
<<<<<<< HEAD
    assert identifier.is_positive(sample) == True
=======
    assert identifier.is_positive(sample) is True

>>>>>>> 78ea43fb


def test_is_positive_returns_false_result_not_postive():
    # does not conform to regex
    sample = positive_sample()
    sample[FIELD_RESULT] = "  positive"
<<<<<<< HEAD
    assert identifier.is_positive(sample) == False
=======
    assert identifier.is_positive(sample) is False
>>>>>>> 78ea43fb

    # negative result
    sample = positive_sample()
    sample[FIELD_RESULT] = "Negative"
<<<<<<< HEAD
    assert identifier.is_positive(sample) == False
=======
    assert identifier.is_positive(sample) is False
>>>>>>> 78ea43fb

    # void result
    sample = positive_sample()
    sample[FIELD_RESULT] = "Void"
<<<<<<< HEAD
    assert identifier.is_positive(sample) == False
=======
    assert identifier.is_positive(sample) is False
>>>>>>> 78ea43fb

    # 'limit of detection' result
    sample = positive_sample()
    sample[FIELD_RESULT] = "limit of detection"
<<<<<<< HEAD
    assert identifier.is_positive(sample) == False
=======
    assert identifier.is_positive(sample) is False

>>>>>>> 78ea43fb


def test_is_positive_returns_false_control_sample():
    sample = positive_sample()
    sample[FIELD_ROOT_SAMPLE_ID] = "CBIQA_MCM001"
<<<<<<< HEAD
    assert identifier.is_positive(sample) == False
=======
    assert identifier.is_positive(sample) is False

>>>>>>> 78ea43fb


def test_is_positive_returns_false_all_ct_values_greater_than_30():
    sample = positive_sample()
    sample[FIELD_CH1_CQ] = Decimal128("40.12345678")
    sample[FIELD_CH2_CQ] = Decimal128("41.12345678")
    sample[FIELD_CH3_CQ] = Decimal128("42.12345678")
<<<<<<< HEAD
    assert identifier.is_positive(sample) == False
=======
    assert identifier.is_positive(sample) is False
>>>>>>> 78ea43fb
<|MERGE_RESOLUTION|>--- conflicted
+++ resolved
@@ -42,11 +42,7 @@
     # case invariant positive match
     sample = positive_sample()
     sample[FIELD_RESULT] = "POSITIVE"
-<<<<<<< HEAD
-    assert identifier.is_positive(sample) == True
-=======
     assert identifier.is_positive(sample) is True
->>>>>>> 78ea43fb
 
     # 3x mix of ct values
     sample = positive_sample()
@@ -57,11 +53,7 @@
     sample = positive_sample()
     sample[FIELD_CH1_CQ] = None
     sample[FIELD_CH3_CQ] = Decimal128("42.12345678")
-<<<<<<< HEAD
-    assert identifier.is_positive(sample) == True
-=======
     assert identifier.is_positive(sample) is True
->>>>>>> 78ea43fb
 
     sample = positive_sample()
     sample[FIELD_CH1_CQ] = Decimal128("40.12345678")
@@ -77,62 +69,35 @@
 
     # no FIELD_CHX_CQ fields
     sample = {FIELD_RESULT: POSITIVE_RESULT_VALUE, FIELD_ROOT_SAMPLE_ID: "MCM001"}
-<<<<<<< HEAD
-    assert identifier.is_positive(sample) == True
-=======
     assert identifier.is_positive(sample) is True
-
->>>>>>> 78ea43fb
 
 
 def test_is_positive_returns_false_result_not_postive():
     # does not conform to regex
     sample = positive_sample()
     sample[FIELD_RESULT] = "  positive"
-<<<<<<< HEAD
-    assert identifier.is_positive(sample) == False
-=======
     assert identifier.is_positive(sample) is False
->>>>>>> 78ea43fb
 
     # negative result
     sample = positive_sample()
     sample[FIELD_RESULT] = "Negative"
-<<<<<<< HEAD
-    assert identifier.is_positive(sample) == False
-=======
     assert identifier.is_positive(sample) is False
->>>>>>> 78ea43fb
 
     # void result
     sample = positive_sample()
     sample[FIELD_RESULT] = "Void"
-<<<<<<< HEAD
-    assert identifier.is_positive(sample) == False
-=======
     assert identifier.is_positive(sample) is False
->>>>>>> 78ea43fb
 
     # 'limit of detection' result
     sample = positive_sample()
     sample[FIELD_RESULT] = "limit of detection"
-<<<<<<< HEAD
-    assert identifier.is_positive(sample) == False
-=======
     assert identifier.is_positive(sample) is False
-
->>>>>>> 78ea43fb
 
 
 def test_is_positive_returns_false_control_sample():
     sample = positive_sample()
     sample[FIELD_ROOT_SAMPLE_ID] = "CBIQA_MCM001"
-<<<<<<< HEAD
-    assert identifier.is_positive(sample) == False
-=======
     assert identifier.is_positive(sample) is False
-
->>>>>>> 78ea43fb
 
 
 def test_is_positive_returns_false_all_ct_values_greater_than_30():
@@ -140,8 +105,4 @@
     sample[FIELD_CH1_CQ] = Decimal128("40.12345678")
     sample[FIELD_CH2_CQ] = Decimal128("41.12345678")
     sample[FIELD_CH3_CQ] = Decimal128("42.12345678")
-<<<<<<< HEAD
-    assert identifier.is_positive(sample) == False
-=======
-    assert identifier.is_positive(sample) is False
->>>>>>> 78ea43fb
+    assert identifier.is_positive(sample) is False