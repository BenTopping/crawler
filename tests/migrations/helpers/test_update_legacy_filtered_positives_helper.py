--- conflicted
+++ resolved
@@ -87,15 +87,7 @@
         assert returned_samples is None
 
 
-<<<<<<< HEAD
-def test_get_cherrypicked_samples_by_date_v0_returns_expected(
-    config,
-    event_wh_data,
-    mlwh_sample_stock_resource,
-):
-=======
 def test_get_cherrypicked_samples_by_date_v0_returns_expected(config, event_wh_data, mlwh_sentinel_cherrypicked):
->>>>>>> 51b53b1e
     root_sample_ids = ["root_1", "root_2", "root_3", "root_4"]
     plate_barcodes = ["pb_1", "pb_2", "pb_3", "pb_4"]
 
@@ -109,15 +101,7 @@
     pd.testing.assert_frame_equal(expected, returned_samples)
 
 
-<<<<<<< HEAD
-def test_get_cherrypicked_samples_by_date_v1_returns_expected(
-    config,
-    event_wh_data,
-    mlwh_sample_stock_resource,
-):
-=======
 def test_get_cherrypicked_samples_by_date_v1_returns_expected(config, event_wh_data, mlwh_sentinel_cherrypicked):
->>>>>>> 51b53b1e
     root_sample_ids = ["root_1", "root_2", "root_3", "root_4"]
     plate_barcodes = ["pb_1", "pb_2", "pb_3", "pb_4"]
 
