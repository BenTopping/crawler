import logging
import logging.config
import shutil
from typing import Dict, List
from unittest.mock import patch

import pytest
from crawler.constants import (
    COLLECTION_CENTRES,
    COLLECTION_SAMPLES,
    COLLECTION_SAMPLES_HISTORY,
    FIELD_COORDINATE,
    FIELD_PLATE_BARCODE,
    FIELD_RESULT,
    FIELD_ROOT_SAMPLE_ID,
<<<<<<< HEAD
=======
    FIELD_SOURCE,
>>>>>>> 78ea43fb
    MLWH_TABLE_NAME,
)
from crawler.db import (
    create_mongo_client,
<<<<<<< HEAD
    get_mongo_db,
    get_mongo_collection,
    create_mysql_connection,
    create_dart_sql_server_conn,
=======
    create_mysql_connection,
    get_mongo_collection,
    get_mongo_db,
>>>>>>> 78ea43fb
)
from crawler.helpers import get_config

logger = logging.getLogger(__name__)
CONFIG, _ = get_config("crawler.config.test")
logging.config.dictConfig(CONFIG.LOGGING)  # type: ignore


@pytest.fixture
def config():
    return CONFIG


@pytest.fixture
def mongo_client(config):
    with create_mongo_client(config) as client:
        yield config, client


@pytest.fixture
def mongo_database(mongo_client):
    config, mongo_client = mongo_client
    db = get_mongo_db(config, mongo_client)
    try:
        yield config, db
    # Drop the database after each test to ensure they are independent
    # A transaction may be more appropriate here, but that means significant
    # code changes, as 'sessions' need to be passed around. I'm also not
    # sure what version of mongo is being used in production.
    finally:
        mongo_client.drop_database(db)


@pytest.fixture
def mlwh_connection(config):
    mysql_conn = create_mysql_connection(config, readonly=False)
    try:
        cursor = mysql_conn.cursor()
        # clear any existing rows in the lighthouse sample table
        try:
            cursor.execute(f"TRUNCATE TABLE {config.MLWH_DB_DBNAME}.{MLWH_TABLE_NAME}")
            mysql_conn.commit()
        except Exception:
            pytest.fail("An exception occurred clearing the table")
        finally:
            cursor.close()
        yield mysql_conn
    finally:
        # close the connection
        mysql_conn.close()


@pytest.fixture
def pyodbc_conn(config):
    with patch("pyodbc.connect") as mock_connect:
        yield mock_connect


@pytest.fixture
def testing_files_for_process(cleanup_backups):
    # Copy the test files to a new directory, as we expect run
    # to perform a clean up, and we don't want it cleaning up our
    # main copy of the data. We don't disable the clean up as:
    # 1) It also clears up the master files, which we'd otherwise need to handle
    # TODO: remove reference to master files above - they don't exist anymore
    # 2) It means we keep the tested process closer to the actual one
    _ = shutil.copytree("tests/files", "tmp/files", dirs_exist_ok=True)
    try:
        yield
    finally:
        # remove files https://docs.python.org/3/library/shutil.html#shutil.rmtree
        shutil.rmtree("tmp/files")
        # (_, _, files) = next(os.walk("tmp/files"))


TESTING_SAMPLES: List[Dict[str, str]] = [
    {
        FIELD_COORDINATE: "A01",
        FIELD_SOURCE: "test1",
        FIELD_RESULT: "Positive",
        FIELD_PLATE_BARCODE: "123",
        "released": True,
        FIELD_ROOT_SAMPLE_ID: "MCM001",
    },
    {
        FIELD_COORDINATE: "B01",
        FIELD_SOURCE: "test1",
        FIELD_RESULT: "Negative",
        FIELD_PLATE_BARCODE: "123",
        "released": False,
        FIELD_ROOT_SAMPLE_ID: "MCM002",
    },
    {
        FIELD_COORDINATE: "C01",
        FIELD_SOURCE: "test1",
        FIELD_RESULT: "Void",
        FIELD_PLATE_BARCODE: "123",
        FIELD_ROOT_SAMPLE_ID: "MCM003",
    },
]


@pytest.fixture
def samples_collection_accessor(mongo_database):
    return get_mongo_collection(mongo_database[1], COLLECTION_SAMPLES)


@pytest.fixture
def centres_collection_accessor(mongo_database):
    return get_mongo_collection(mongo_database[1], COLLECTION_CENTRES)


@pytest.fixture
def samples_history_collection_accessor(mongo_database):
    return get_mongo_collection(mongo_database[1], COLLECTION_SAMPLES_HISTORY)


@pytest.fixture
def testing_samples(samples_collection_accessor):
    result = samples_collection_accessor.insert_many(TESTING_SAMPLES)
    samples = list(samples_collection_accessor.find({"_id": {"$in": result.inserted_ids}}))
    try:
        yield samples
    finally:
        samples_collection_accessor.delete_many({})


@pytest.fixture
def testing_centres(centres_collection_accessor, config):
    result = centres_collection_accessor.insert_many(config.CENTRES)
    try:
        yield result
    finally:
        centres_collection_accessor.delete_many({})


@pytest.fixture
def cleanup_backups():
    try:
        yield
    finally:
        shutil.rmtree("tmp/backups")


@pytest.fixture
def blacklist_for_centre(config):
    try:
        config.CENTRES[0]["file_names_to_ignore"] = ["AP_sanger_report_200503_2338.csv"]
        yield config
    finally:
        config.CENTRES[0]["file_names_to_ignore"] = []<|MERGE_RESOLUTION|>--- conflicted
+++ resolved
@@ -13,24 +13,14 @@
     FIELD_PLATE_BARCODE,
     FIELD_RESULT,
     FIELD_ROOT_SAMPLE_ID,
-<<<<<<< HEAD
-=======
     FIELD_SOURCE,
->>>>>>> 78ea43fb
     MLWH_TABLE_NAME,
 )
 from crawler.db import (
     create_mongo_client,
-<<<<<<< HEAD
-    get_mongo_db,
-    get_mongo_collection,
-    create_mysql_connection,
-    create_dart_sql_server_conn,
-=======
     create_mysql_connection,
     get_mongo_collection,
     get_mongo_db,
->>>>>>> 78ea43fb
 )
 from crawler.helpers import get_config
 
