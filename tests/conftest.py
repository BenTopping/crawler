--- conflicted
+++ resolved
@@ -30,7 +30,6 @@
     V0_V1_CUTOFF_TIMESTAMP,
     V1_V2_CUTOFF_TIMESTAMP,
     FILTERED_POSITIVE_FIELDS_SET_DATE,
-<<<<<<< HEAD
     POSITIVE_RESULT_VALUE,
     MLWH_MONGODB_ID,
     MLWH_COORDINATE,
@@ -41,10 +40,8 @@
     MLWH_FILTERED_POSITIVE,
     MLWH_FILTERED_POSITIVE_VERSION,
     MLWH_FILTERED_POSITIVE_TIMESTAMP,
-=======
     EVENT_CHERRYPICK_LAYOUT_SET,
     PLATE_EVENT_DESTINATION_CREATED,
->>>>>>> 51b53b1e
 )
 from crawler.db import create_mongo_client, create_mysql_connection, get_mongo_collection, get_mongo_db
 from crawler.helpers.general_helpers import get_config
