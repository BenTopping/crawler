--- conflicted
+++ resolved
@@ -115,16 +115,10 @@
 
     # We expect the previously blacklisted file to now be processed
     (_, _, files) = next(os.walk("tmp/backups/TEST/successes"))
-<<<<<<< HEAD
-    assert 1 == len(
-        files
-    ), f"Wrong number of success files. Expected: 1, actual: {len(files)}. Previously blacklisted file should have been processed."
-=======
     assert 1 == len(files), (
         f"Wrong number of success files. Expected: 1, actual: {len(files)}. Previously "
         "blacklisted file should have been processed."
     )
->>>>>>> 78ea43fb
 
     # We expect the previous blacklisted file to still be in the errors directory as well
     (_, _, files) = next(os.walk("tmp/backups/TEST/errors"))
