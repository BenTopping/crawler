--- conflicted
+++ resolved
@@ -31,17 +31,7 @@
 
 def test_run(mongo_database, testing_files_for_process):
     _, mongo_database = mongo_database
-<<<<<<< HEAD
-    run(False, "crawler.config.integration")
-=======
-    # Copy the test files to a new directory, as we expect run
-    # to perform a clean up, and we don't want it cleaning up our
-    # main copy of the data. We don't disable the clean up as:
-    # 1) It also clears up the master files, which we'd otherwise need to handle
-    # 2) It means we keep the tested process closer to the actual one
-    _ = shutil.copytree("tests/files", "tmp/files", dirs_exist_ok=True)
     run(False, False, "crawler.config.integration")
->>>>>>> 6d7046fa
 
     # We expect to have three collections following import
     centres_collection = get_mongo_collection(mongo_database, COLLECTION_CENTRES)
@@ -82,8 +72,7 @@
     # main copy of the data. We don't disable the clean up as:
     # 1) It also clears up the master files, which we'd otherwise need to handle
     # 2) It means we keep the tested process closer to the actual one
-<<<<<<< HEAD
-    run(False, "crawler.config.integration")
+    run(False, False, "crawler.config.integration")
 
     # check number of success files
     (_, _, files) = next(os.walk("tmp/backups/ALDP/successes"))
@@ -91,40 +80,6 @@
 
     (_, _, files) = next(os.walk("tmp/backups/ALDP/errors"))
     assert 0 == len(files)
-=======
-    _ = shutil.copytree("tests/files", "tmp/files", dirs_exist_ok=True)
-    run(False, False, "crawler.config.integration")
-
-    timestamp = current_time()
-
-    _ = shutil.copytree("tests/files", "tmp/files", dirs_exist_ok=True)
-    run(False, False, "crawler.config.integration", timestamp)
-    # We expect to have three collections following import
-    centres_collection = get_mongo_collection(mongo_database, COLLECTION_CENTRES)
-    imports_collection = get_mongo_collection(mongo_database, COLLECTION_IMPORTS)
-    samples_collection = get_mongo_collection(mongo_database, COLLECTION_SAMPLES)
-
-    previous_samples_collection = get_mongo_collection(
-        mongo_database, f"{COLLECTION_SAMPLES}_{timestamp}"
-    )
-
-    # We still have 4 test centers
-    assert centres_collection.count_documents({}) == NUMBER_CENTRES
-    # We don't get extra samples
-    assert samples_collection.count_documents({}) == NUMBER_VALID_SAMPLES
-    # But we have the previous collection available
-    assert previous_samples_collection.count_documents({}) == NUMBER_VALID_SAMPLES
-    # We get additional imports
-    assert imports_collection.count_documents({}) == NUMBER_CENTRES * 2
-
-
-# If we run it without timestamp, the process dont fail
-def test_job_run(mongo_database):
-    _, mongo_database = mongo_database
-    _ = shutil.copytree("tests/files", "tmp/files", dirs_exist_ok=True)
-    run(False, False, "crawler.config.integration")
-    run(False, False, "crawler.config.integration")
->>>>>>> 6d7046fa
 
     (_, _, files) = next(os.walk("tmp/backups/CAMC/successes"))
     assert 1 == len(files), "Fail success CAMC"
@@ -135,20 +90,8 @@
     (_, _, files) = next(os.walk("tmp/backups/MILK/successes"))
     assert 2 == len(files)
 
-<<<<<<< HEAD
     (_, _, files) = next(os.walk("tmp/backups/MILK/errors"))
     assert 0 == len(files)
-=======
-def test_error_run(mongo_database):
-    _, mongo_database = mongo_database
-    # Copy the test files to a new directory, as we expect run
-    # to perform a clean up, and we don't want it cleaning up our
-    # main copy of the data. We don't disable the clean up as:
-    # 1) It also clears up the master files, which we'd otherwise need to handle
-    # 2) It means we keep the tested process closer to the actual one
-    _ = shutil.copytree("tests/files", "tmp/files", dirs_exist_ok=True)
-    run(False, False, "crawler.config.integration")
->>>>>>> 6d7046fa
 
     (_, _, files) = next(os.walk("tmp/backups/TEST/successes"))
     assert 1 == len(files), "Fail success TEST"
@@ -156,18 +99,12 @@
     (_, _, files) = next(os.walk("tmp/backups/TEST/errors"))
     assert 0 == len(files)
 
-<<<<<<< HEAD
-=======
-    run(False, False, "crawler.config.integration", timestamp)
-    # We expect to have three collections following import
-    centres_collection = get_mongo_collection(mongo_database, COLLECTION_CENTRES)
->>>>>>> 6d7046fa
     imports_collection = get_mongo_collection(mongo_database, COLLECTION_IMPORTS)
     assert imports_collection.count_documents({}) == 7
 
     # New upload
     _ = shutil.copytree("tests/files", "tmp/files", dirs_exist_ok=True)
-    run(False, "crawler.config.integration_with_blacklist_change")
+    run(False, False, "crawler.config.integration_with_blacklist_change")
 
     assert imports_collection.count_documents({}) == 8
 
@@ -180,11 +117,6 @@
     # check the code cleaned up the temporary files
     (_, subfolders, files) = next(os.walk("tmp/files/"))
     assert 0 == len(subfolders)
-
-<<<<<<< HEAD
-=======
-    run(False, False, "crawler.config.integration")
->>>>>>> 6d7046fa
 
 # If we have multiple runs, the older runs are archived with a timestamps
 # def test_repeat_run(mongo_database, cleanup_backups):
