import logging
from typing import Dict, List, Optional

import pandas as pd
import sqlalchemy
from pandas import DataFrame

from crawler.constants import (
    COLLECTION_SAMPLES,
    FIELD_CREATED_AT,
    FIELD_FILTERED_POSITIVE_VERSION,
    FIELD_PLATE_BARCODE,
    FIELD_ROOT_SAMPLE_ID,
    FILTERED_POSITIVE_FIELDS_SET_DATE,
<<<<<<< HEAD
=======
    FIELD_CREATED_AT,
    EVENT_CHERRYPICK_LAYOUT_SET,
>>>>>>> 51b53b1e
)
from crawler.db import create_mongo_client, get_mongo_collection, get_mongo_db
from crawler.filtered_positive_identifier import (
    FILTERED_POSITIVE_VERSION_0,
    FILTERED_POSITIVE_VERSION_1,
    FILTERED_POSITIVE_VERSION_2,
)
from crawler.types import Config, Sample

logger = logging.getLogger(__name__)


def legacy_mongo_samples(config: Config) -> List[Sample]:
    """Gets all samples from Mongo created before Crawler started setting filtered positive fields

    Arguments:
        config {Config} -- application config specifying database details

    Returns:
        List[Sample] -- List of Mongo samples created before filtered positive Crawler changes
    """
    with create_mongo_client(config) as client:
        mongo_db = get_mongo_db(config, client)
        samples_collection = get_mongo_collection(mongo_db, COLLECTION_SAMPLES)
        return list(samples_collection.find({FIELD_CREATED_AT: {"$lt": FILTERED_POSITIVE_FIELDS_SET_DATE}}))


def get_cherrypicked_samples_by_date(
    config: Config,
    root_sample_ids: List[str],
    plate_barcodes: List[str],
    start_date: str,
    end_date: str,
    chunk_size: int = 50000,
) -> Optional[DataFrame]:
    """Find which samples have been cherrypicked between defined dates using MLWH & Events warehouse.
    Returns dataframe with 4 columns: those needed to uniquely identify the sample resulting
    dataframe only contains those samples that have been cherrypicked (those that have an entry
    for the relevant event type in the event warehouse)

    Args:
        config (Config): application config specifying database details
        root_sample_ids (List[str]): [description]
        plate_barcodes (List[str]): [description]
        start_date (str): lower limit on creation date
        end_date (str): upper limit on creation date
        chunk_size (int, optional): [description]. Defaults to 50000.

    Returns:
        DataFrame: [description]
    """
    try:
        db_connection = None

        logger.debug("Getting cherry-picked samples from MLWH")

        # Create an empty DataFrame to merge into
        concat_frame = pd.DataFrame()

        chunk_root_sample_ids = [
            root_sample_ids[x : (x + chunk_size)] for x in range(0, len(root_sample_ids), chunk_size)  # noqa:E203 E501
        ]

        sql_engine = sqlalchemy.create_engine(
            (
                f"mysql+pymysql://{config.MLWH_DB_RO_USER}:{config.MLWH_DB_RO_PASSWORD}"  # noqa: E501
                f"@{config.MLWH_DB_HOST}"
            ),
            pool_recycle=3600,
        )
        db_connection = sql_engine.connect()

        ml_wh_db = config.MLWH_DB_DBNAME
        events_wh_db = config.EVENTS_WH_DB

        for chunk_root_sample_id in chunk_root_sample_ids:
            # Note we only querying for Sentinel cherrypicked samples as we expect the timestamps used in the query
            # to all be earlier than when the Beckman workflow was adopted
            sql = (
                f"SELECT mlwh_sample.description as `{FIELD_ROOT_SAMPLE_ID}`, mlwh_stock_resource.labware_human_barcode as `{FIELD_PLATE_BARCODE}`"  # noqa: E501
                f" FROM {ml_wh_db}.sample as mlwh_sample"
                f" JOIN {ml_wh_db}.stock_resource mlwh_stock_resource ON (mlwh_sample.id_sample_tmp = mlwh_stock_resource.id_sample_tmp)"  # noqa: E501
                f" JOIN {events_wh_db}.subjects mlwh_events_subjects ON (mlwh_events_subjects.friendly_name = sanger_sample_id)"  # noqa: E501
                f" JOIN {events_wh_db}.roles mlwh_events_roles ON (mlwh_events_roles.subject_id = mlwh_events_subjects.id)"  # noqa: E501
                f" JOIN {events_wh_db}.events mlwh_events_events ON (mlwh_events_roles.event_id = mlwh_events_events.id)"  # noqa: E501
                f" JOIN {events_wh_db}.event_types mlwh_events_event_types ON (mlwh_events_events.event_type_id = mlwh_events_event_types.id)"  # noqa: E501
                f" WHERE mlwh_sample.description IN %(root_sample_ids)s"
                f" AND mlwh_sample.created >= '{start_date}'"
                f" AND mlwh_sample.created < '{end_date}'"
                f" AND mlwh_stock_resource.labware_human_barcode IN %(plate_barcodes)s"
                f" AND mlwh_events_event_types.key = '{EVENT_CHERRYPICK_LAYOUT_SET}'"
                " GROUP BY mlwh_sample.description, mlwh_stock_resource.labware_human_barcode, mlwh_sample.phenotype, mlwh_stock_resource.labware_coordinate"  # noqa: E501
            )

            frame = pd.read_sql(
                sql,
                db_connection,
                params={
                    "root_sample_ids": tuple(chunk_root_sample_id),
                    "plate_barcodes": tuple(plate_barcodes),
                },
            )

            # drop_duplicates is needed because the same 'root sample id' could
            # pop up in two different batches, and then it would
            # retrieve the same rows for that root sample id twice
            # do reset_index after dropping duplicates to make sure the rows are numbered
            # in a way that makes sense
            concat_frame = concat_frame.append(frame).drop_duplicates().reset_index(drop=True)

        return concat_frame
    except Exception as e:
        logger.error("Error while connecting to MySQL")
        logger.exception(e)
        return None
    finally:
        if db_connection:
            db_connection.close()


def v0_version_set(config: Config) -> bool:
    """Find if the v0 version has been set in any of the samples.
       This would indicate that the legacy migration has already been run.

    Args:
        config {Config} -- application config specifying database details

    Returns:
        {bool} -- v0 version set in samples
    """
    with create_mongo_client(config) as client:
        mongo_db = get_mongo_db(config, client)
        samples_collection = get_mongo_collection(mongo_db, COLLECTION_SAMPLES)

        num_v0_samples = samples_collection.count_documents(
            {FIELD_FILTERED_POSITIVE_VERSION: FILTERED_POSITIVE_VERSION_0}
        )

        return int(num_v0_samples) > 0


def split_mongo_samples_by_version(
    samples: List[Sample], cp_samples_df_v0: DataFrame, cp_samples_df_v1: DataFrame
) -> Dict[str, List[Sample]]:
    """Split the Mongo samples dataframe based on the v0 cherrypicked samples. Samples
       which have been v0 cherrypicked need to have the v0 filtered positive rules
       applied. The remaining samples need the v1 rule applied.

    Args:
        samples {List[Sample]} -- List of samples from Mongo
        cp_samples_df_v0 {DataFrame} -- DataFrame of v0 cherrypicked samples
        cp_samples_df_v1: {DataFrame} -- DataFrame of v1 cherrypicked samples

    Returns:
        samples_by_version {Dict[List[Sample]]} -- Samples split by version
    """
    v0_cp_samples = []
    if not cp_samples_df_v0.empty:
        v0_cp_samples = cp_samples_df_v0[[FIELD_ROOT_SAMPLE_ID, FIELD_PLATE_BARCODE]].to_numpy().tolist()  # noqa: E501

    v1_cp_samples = []
    if not cp_samples_df_v1.empty:
        v1_cp_samples = cp_samples_df_v1[[FIELD_ROOT_SAMPLE_ID, FIELD_PLATE_BARCODE]].to_numpy().tolist()  # noqa: E501

    v0_samples = []
    v1_samples = []
    v2_samples = []

    for sample in samples:
        if [sample[FIELD_ROOT_SAMPLE_ID], sample[FIELD_PLATE_BARCODE]] in v0_cp_samples:
            v0_samples.append(sample)
        elif [sample[FIELD_ROOT_SAMPLE_ID], sample[FIELD_PLATE_BARCODE]] in v1_cp_samples:
            v1_samples.append(sample)
        else:
            v2_samples.append(sample)

    samples_by_version = {
        FILTERED_POSITIVE_VERSION_0: v0_samples,
        FILTERED_POSITIVE_VERSION_1: v1_samples,
        FILTERED_POSITIVE_VERSION_2: v2_samples,
    }

    return samples_by_version<|MERGE_RESOLUTION|>--- conflicted
+++ resolved
@@ -7,16 +7,12 @@
 
 from crawler.constants import (
     COLLECTION_SAMPLES,
+    EVENT_CHERRYPICK_LAYOUT_SET,
     FIELD_CREATED_AT,
     FIELD_FILTERED_POSITIVE_VERSION,
     FIELD_PLATE_BARCODE,
     FIELD_ROOT_SAMPLE_ID,
     FILTERED_POSITIVE_FIELDS_SET_DATE,
-<<<<<<< HEAD
-=======
-    FIELD_CREATED_AT,
-    EVENT_CHERRYPICK_LAYOUT_SET,
->>>>>>> 51b53b1e
 )
 from crawler.db import create_mongo_client, get_mongo_collection, get_mongo_db
 from crawler.filtered_positive_identifier import (
