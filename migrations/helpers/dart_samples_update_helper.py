--- conflicted
+++ resolved
@@ -174,20 +174,12 @@
     return samples
 
 
-<<<<<<< HEAD
 def update_mongo_fields(mongo_db: Database, samples: List[Sample]) -> bool:
-    """Bulk updates sample filtered positive fields in the Mongo database
-
-    Arguments:
-        samples {List[Sample]} -- the list of samples whose filtered positive fields should be updated
-=======
-def update_mongo_fields(mongo_db, samples: List[Sample]) -> bool:
     """Bulk updates sample uuid fields in the Mongo database
 
     Arguments:
         config {ModuleType} -- application config specifying database details
         samples {List[Sample]} -- the list of samples whose uuid fields should be updated
->>>>>>> 51b53b1e
 
     Returns:
         bool -- whether the updates completed successfully
