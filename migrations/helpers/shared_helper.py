--- conflicted
+++ resolved
@@ -2,21 +2,12 @@
 import sys
 import traceback
 from datetime import datetime
-<<<<<<< HEAD
 from typing import List, Optional, Set, Tuple
 
 import pandas as pd
 import sqlalchemy
 from pandas import DataFrame
 
-from crawler.constants import FIELD_COORDINATE, FIELD_PLATE_BARCODE, FIELD_ROOT_SAMPLE_ID, MONGO_DATETIME_FORMAT
-from crawler.types import Config, Sample
-=======
-from types import ModuleType
-from typing import List, Optional, Set, Tuple
-
-import pandas as pd  # type: ignore
-import sqlalchemy  # type: ignore
 from crawler.constants import (
     EVENT_CHERRYPICK_LAYOUT_SET,
     FIELD_COORDINATE,
@@ -26,8 +17,6 @@
     PLATE_EVENT_DESTINATION_CREATED,
 )
 from crawler.types import Sample
-from pandas import DataFrame
->>>>>>> 51b53b1e
 
 logger = logging.getLogger(__name__)
 
@@ -102,13 +91,8 @@
 
         sql_engine = sqlalchemy.create_engine(
             (
-<<<<<<< HEAD
                 f"mysql+pymysql://{config.MLWH_DB_RO_USER}:{config.MLWH_DB_RO_PASSWORD}"
                 f"@{config.MLWH_DB_HOST}:{config.MLWH_DB_PORT}"
-=======
-                f"mysql+pymysql://{config.MLWH_DB_RO_USER}:{config.MLWH_DB_RO_PASSWORD}"  # type: ignore
-                f"@{config.MLWH_DB_HOST}:{config.MLWH_DB_PORT}"  # type: ignore
->>>>>>> 51b53b1e
             ),
             pool_recycle=3600,
         )
