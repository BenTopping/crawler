<<<<<<< HEAD
from crawler.helpers import get_config
=======
>>>>>>> 78ea43fb
from datetime import datetime

from migrations.helpers import mlwh_samples_update_helper


# Start and End datetime parameters must be in format YYMMDD_HHmm e.g. 200515_0900
def run(config, s_start_datetime: str = "", s_end_datetime: str = "") -> None:
    print("-" * 80)
    print("STARTING LEGACY MLWH UPDATE")
    print(f"Time start: {datetime.now()}")

    mlwh_samples_update_helper.update_mlwh_with_legacy_samples(
        config, s_start_datetime, s_end_datetime
    )

    print(f"Time finished: {datetime.now()}")
    print("=" * 80)<|MERGE_RESOLUTION|>--- conflicted
+++ resolved
@@ -1,7 +1,3 @@
-<<<<<<< HEAD
-from crawler.helpers import get_config
-=======
->>>>>>> 78ea43fb
 from datetime import datetime
 
 from migrations.helpers import mlwh_samples_update_helper
