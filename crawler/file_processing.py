--- conflicted
+++ resolved
@@ -1,10 +1,4 @@
 import csv
-<<<<<<< HEAD
-from typing import Dict, List, Any, Tuple, Set, Optional
-from pymongo.errors import BulkWriteError
-from pymongo.database import Database
-from bson.objectid import ObjectId  # type: ignore
-=======
 import logging
 import os
 import pathlib
@@ -13,11 +7,11 @@
 import string
 from csv import DictReader
 from datetime import datetime
+from decimal import Decimal
 from enum import Enum
 from hashlib import md5
 from typing import Any, Dict, List, Optional, Set, Tuple
 
->>>>>>> 78ea43fb
 import pyodbc  # type: ignore
 from bson.decimal128 import Decimal128  # type: ignore
 from bson.objectid import ObjectId  # type: ignore
@@ -67,7 +61,8 @@
     FIELD_UPDATED_AT,
     FIELD_VIRAL_PREP_ID,
     MAX_CQ_VALUE,
-<<<<<<< HEAD
+    MIN_CQ_VALUE,
+    POSITIVE_RESULT_VALUE,
     FIELD_FILTERED_POSITIVE,
     FIELD_FILTERED_POSITIVE_VERSION,
     FIELD_FILTERED_POSITIVE_TIMESTAMP,
@@ -77,25 +72,7 @@
     DART_STATE_PICKABLE,
     DART_EMPTY_VALUE,
 )
-from crawler.helpers import (
-    current_time,
-    get_sftp_connection,
-    LoggingCollection,
-    map_lh_doc_to_sql_columns,
-    get_dart_well_index,
-    map_mongo_doc_to_dart_well_props,
-)
-from crawler.constants import (
-    COLLECTION_SAMPLES,
-    COLLECTION_IMPORTS,
-    COLLECTION_CENTRES,
-)
-from crawler.exceptions import CentreFileError
-=======
-    MIN_CQ_VALUE,
-    POSITIVE_RESULT_VALUE,
-)
->>>>>>> 78ea43fb
+from crawler.exceptions import CentreFileError, DartStateError
 from crawler.db import (
     create_dart_sql_server_conn,
     create_import_record,
@@ -109,22 +86,15 @@
     set_dart_well_properties,
     add_dart_plate_if_doesnt_exist,
 )
-<<<<<<< HEAD
-from crawler.sql_queries import SQL_MLWH_MULTIPLE_INSERT
-from hashlib import md5
-from datetime import datetime
-from decimal import Decimal
-from bson.decimal128 import Decimal128  # type: ignore
-from more_itertools import groupby_transform
-=======
-from crawler.exceptions import DartStateError
->>>>>>> 78ea43fb
 from crawler.filtered_positive_identifier import FilteredPositiveIdentifier
 from crawler.helpers import (
     LoggingCollection,
     current_time,
     get_sftp_connection,
+    LoggingCollection,
     map_lh_doc_to_sql_columns,
+    get_dart_well_index,
+    map_mongo_doc_to_dart_well_props,
 )
 from crawler.sql_queries import SQL_MLWH_MULTIPLE_INSERT
 
@@ -407,11 +377,7 @@
 
     def process_samples(self) -> None:
         """Processes the samples extracted from the centre file."""
-<<<<<<< HEAD
-        logger.info(f"Processing samples")
-=======
         logger.info("Processing samples")
->>>>>>> 78ea43fb
 
         # Internally traps TYPE 2: missing headers and TYPE 10 malformed files and returns
         # docs_to_insert = []
@@ -427,12 +393,8 @@
             mongo_ids_of_inserted = self.insert_samples_from_docs_into_mongo_db(docs_to_insert)
 
         if len(mongo_ids_of_inserted) > 0:
-<<<<<<< HEAD
-            # filter out docs which failed to insert into mongo - we don't want to create mlwh records for these
-=======
             # filter out docs which failed to insert into mongo - we don't want to create mlwh
             # records for these
->>>>>>> 78ea43fb
             docs_to_insert_mlwh = list(
                 filter(lambda x: x[FIELD_MONGODB_ID] in mongo_ids_of_inserted, docs_to_insert)
             )
@@ -542,12 +504,8 @@
         """Insert sample records into the mongo database from the parsed file information.
 
         Arguments:
-<<<<<<< HEAD
-            docs_to_insert {List[Dict[str, str]]} -- list of filtered sample information extracted from csv files
-=======
             docs_to_insert {List[Dict[str, str]]} -- list of filtered sample information extracted
             from csv files
->>>>>>> 78ea43fb
         """
         logger.debug(f"Attempting to insert {len(docs_to_insert)} docs")
         samples_collection = get_mongo_collection(self.get_db(), COLLECTION_SAMPLES)
@@ -599,19 +557,12 @@
         the corresponding mongodb _id
 
         Arguments:
-<<<<<<< HEAD
-            docs_to_insert {List[Dict[str, str]]} -- List of filtered sample information extracted from csv files.
-                                                     Includes the mongodb id, as the list has already been inserted into mongodb
-
-            mongo_ids {List[ObjectId]} -- list of mongodb ids in the same order as docs_to_insert, from the insert into the mongodb
-=======
             docs_to_insert {List[Dict[str, str]]} -- List of filtered sample information extracted
             from csv files.
             Includes the mongodb id, as the list has already been inserted into mongodb
 
             mongo_ids {List[ObjectId]} -- list of mongodb ids in the same order as docs_to_insert,
             from the insert into the mongodb
->>>>>>> 78ea43fb
         """
         values = []
         for doc in docs_to_insert:
@@ -639,24 +590,16 @@
                 f"MLWH database inserts failed, could not connect, for file {self.file_name}",
             )
             logger.critical(
-<<<<<<< HEAD
-                f"Error writing to MLWH for file {self.file_name}, could not create Database connection"
-=======
                 f"Error writing to MLWH for file {self.file_name}, could not create Database "
                 "connection"
->>>>>>> 78ea43fb
             )
 
     def insert_plates_and_wells_from_docs_into_dart(self, docs_to_insert) -> None:
         """Insert plates and wells into the DART database from the parsed file information
 
         Arguments:
-<<<<<<< HEAD
-            docs_to_insert {List[Dict[str, str]]} -- List of filtered sample information extracted from csv files.
-=======
             docs_to_insert {List[Dict[str, str]]} -- List of filtered sample information extracted
             from csv files.
->>>>>>> 78ea43fb
         """
         sql_server_connection = create_dart_sql_server_conn(self.config, False)
 
@@ -673,11 +616,7 @@
                         )
                         if plate_state == DART_STATE_PENDING:
                             for sample in samples:
-<<<<<<< HEAD
                                 self.add_dart_well_properties_if_positive(
-=======
-                                self.add_dart_well_properties_if_pickable(
->>>>>>> 78ea43fb
                                     cursor, sample, plate_barcode
                                 )
                         cursor.commit()
@@ -691,17 +630,9 @@
                             f"Critical error inserting plate {plate_barcode} in file "
                             f"{self.file_name}: {e}"
                         )
-<<<<<<< HEAD
-                        logger.critical(
-                            f"Critical error inserting plate {plate_barcode} in file {self.file_name}: {e}"
-                        )
-                        logger.exception(e)
-                        cursor.rollback()  # rollback statements executed since previous commit/rollback
-=======
                         logger.exception(e)
                         # rollback statements executed since previous commit/rollback
                         cursor.rollback()
->>>>>>> 78ea43fb
 
                 logger.debug(
                     f"DART database inserts completed successfully for file {self.file_name}"
@@ -721,7 +652,6 @@
                 f"DART database inserts failed, could not connect, for file {self.file_name}",
             )
             logger.critical(
-<<<<<<< HEAD
                 f"Error writing to DART for file {self.file_name}, could not create Database connection"
             )
 
@@ -729,43 +659,6 @@
         self, cursor: pyodbc.Cursor, sample: Dict[str, str], plate_barcode: str
     ) -> None:
         """Adds well properties to DART for the specified sample if that sample is positive.
-=======
-                f"Error writing to DART for file {self.file_name}, could not create Database "
-                "connection"
-            )
-
-    def create_dart_plate_if_doesnt_exist(self, cursor: pyodbc.Cursor, plate_barcode: str) -> str:
-        """Adds a plate to DART if it does not already exist. Returns the state of the plate.
-
-        Arguments:
-            cursor {pyodbc.Cursor} -- The cursor with with to execute queries.
-            plate_barcode {str} -- The barcode of the plate to add.
-
-        Returns:
-            str -- The state of the plate in DART.
-        """
-        state = get_dart_plate_state(cursor, plate_barcode)
-        if state == DART_STATE_NO_PLATE:
-            cursor.execute(
-                "{CALL dbo.plDART_PlateCreate (?,?,?)}",
-                (plate_barcode, self.centre_config["biomek_labware_class"], 96),
-            )
-            if set_dart_plate_state_pending(cursor, plate_barcode):
-                state = DART_STATE_PENDING
-            else:
-                raise DartStateError(
-                    f"Unable to set the state of a DART plate {plate_barcode} to pending"
-                )
-        elif state == DART_STATE_NO_PROP:
-            raise DartStateError(f"DART plate {plate_barcode} should have a state")
-
-        return state
-
-    def add_dart_well_properties_if_pickable(
-        self, cursor: pyodbc.Cursor, sample: Dict[str, str], plate_barcode: str
-    ) -> None:
-        """Adds well properties to DART for the specified sample.
->>>>>>> 78ea43fb
 
         Arguments:
             cursor {pyodbc.Cursor} -- The cursor with with to execute queries.
@@ -775,34 +668,11 @@
         if sample[FIELD_RESULT] == POSITIVE_RESULT_VALUE:
             well_index = get_dart_well_index(sample.get(FIELD_COORDINATE, None))
             if well_index is not None:
-<<<<<<< HEAD
                 dart_well_props = map_mongo_doc_to_dart_well_props(sample)
                 set_dart_well_properties(cursor, plate_barcode, dart_well_props, well_index)
             else:
                 raise ValueError(
                     f"Unable to determine DART well index for sample {sample[FIELD_ROOT_SAMPLE_ID]} in plate {plate_barcode}"
-=======
-                cursor.execute(
-                    "{CALL dbo.plDART_PlateUpdateWell (?,?,?,?)}",
-                    (plate_barcode, "state", "pickable", well_index),
-                )
-                cursor.execute(
-                    "{CALL dbo.plDART_PlateUpdateWell (?,?,?,?)}",
-                    (plate_barcode, "root_sample_id", sample[FIELD_ROOT_SAMPLE_ID], well_index),
-                )
-                cursor.execute(
-                    "{CALL dbo.plDART_PlateUpdateWell (?,?,?,?)}",
-                    (plate_barcode, "rna_id", sample[FIELD_RNA_ID], well_index),
-                )
-                cursor.execute(
-                    "{CALL dbo.plDART_PlateUpdateWell (?,?,?,?)}",
-                    (plate_barcode, "lab_id", sample[FIELD_LAB_ID], well_index),
-                )
-            else:
-                raise ValueError(
-                    "Unable to determine DART well index for "
-                    f"sample {sample[FIELD_ROOT_SAMPLE_ID]} in plate {plate_barcode}"
->>>>>>> 78ea43fb
                 )
 
     def parse_csv(self) -> List[Dict[str, Any]]:
@@ -1417,31 +1287,4 @@
 
         file_timestamp = m.group(1)
 
-<<<<<<< HEAD
-        return datetime.strptime(file_timestamp, "%y%m%d_%H%M")
-=======
-        return datetime.strptime(file_timestamp, "%y%m%d_%H%M")
-
-    def calculate_dart_well_index(self, sample: Dict[str, str]) -> Optional[int]:
-        """Determines a well index from a sample/document to insert. Otherwise returns None.
-
-        Returns:
-            int -- the well index
-        """
-        if not sample or FIELD_COORDINATE not in sample.keys():
-            return None
-
-        regex = r"^([A-Z])(\d{1,2})$"
-        m = re.match(regex, sample[FIELD_COORDINATE])
-
-        # assumes a 96-well plate with A1 - H12 wells
-        if m is not None:
-            col_idx = int(m.group(2))
-            if 1 <= col_idx <= 12:
-                multiplier = string.ascii_lowercase.index(m.group(1).lower())
-                well_index = (multiplier * 12) + col_idx
-                if 1 <= well_index <= 96:
-                    return well_index
-
-        return None
->>>>>>> 78ea43fb
+        return datetime.strptime(file_timestamp, "%y%m%d_%H%M")