import logging
import logging.config
import time
from typing import List

import pymongo

from crawler.constants import (
    COLLECTION_CENTRES,
    COLLECTION_IMPORTS,
    COLLECTION_SAMPLES,
    FIELD_CENTRE_NAME,
    FIELD_LAB_ID,
    FIELD_PLATE_BARCODE,
    FIELD_RESULT,
    FIELD_RNA_ID,
    FIELD_ROOT_SAMPLE_ID,
)
from crawler.db import (
    CollectionError,
    create_import_record,
    create_mongo_client,
    get_mongo_collection,
    get_mongo_db,
    populate_collection,
    safe_collection,
)
from crawler.helpers import (
    get_config,
    upload_file_to_sftp,
    current_time,
)
from crawler.file_processing import Centre

logger = logging.getLogger(__name__)

def run(sftp: bool, settings_module: str = "", timestamp: str = None) -> None:
    try:
        timestamp = timestamp or current_time()
        start = time.time()
        config, settings_module = get_config(settings_module)

        logging.config.dictConfig(config.LOGGING)  # type: ignore

        logger.info("-" * 80)
        logger.info("START")
        logger.info(f"Using settings from {settings_module}")

        centres = config.CENTRES  # type: ignore

        with create_mongo_client(config) as client:
            db = get_mongo_db(config, client)

            centres_collection = get_mongo_collection(db, COLLECTION_CENTRES)

            logger.debug(
                f"Creating index '{FIELD_CENTRE_NAME}' on '{centres_collection.full_name}'"
            )
            centres_collection.create_index(FIELD_CENTRE_NAME, unique=True)
            populate_collection(centres_collection, centres, FIELD_CENTRE_NAME)

            imports_collection = get_mongo_collection(db, COLLECTION_IMPORTS)

            with safe_collection(db, COLLECTION_SAMPLES, timestamp) as samples_collection:
                logger.debug(
                    f"Creating index '{FIELD_PLATE_BARCODE}' on '{samples_collection.full_name}'"
                )
                samples_collection.create_index(FIELD_PLATE_BARCODE)
                logger.debug(f"Creating compund index on '{samples_collection.full_name}'")
                # create compound index on 'Root Sample ID', 'RNA ID', 'Result', 'Lab ID' - some data
                #   had the same plate tested at another time so ignore the data if it is exactly the
                #   same
                samples_collection.create_index(
                    [
                        (FIELD_ROOT_SAMPLE_ID, pymongo.ASCENDING),
                        (FIELD_RNA_ID, pymongo.ASCENDING),
                        (FIELD_RESULT, pymongo.ASCENDING),
                        (FIELD_LAB_ID, pymongo.ASCENDING),
                    ],
                    unique=True,
                )

                # errors: List[str] = []
                #docs_inserted: int = 0
                #latest_file_name: str = ""
                critical_errors: int = 0

                centres_instances = [Centre(config, centre_config) for centre_config in centres]
                for centre_instance in centres_instances:
                    logger.info("*" * 80)
                    logger.info(f"Processing {centre_config['name']}")

                    # errors.clear()
                    # docs_inserted = 0
                    # latest_file_name = ""
                    try:
                        if sftp:
<<<<<<< HEAD
                            centre_instance.download_csv_files() #(config, centre)

                        centre_instance.process_files()

=======
                            download_csv_files(config, centre)

                        if "merge_required" in centre.keys() and centre["merge_required"]:
                            master_file_name = merge_daily_files(config, centre)

                            # only upload to SFTP if config explicitly says so - this is to prevent
                            #   accidental uploads from non-production envs
                            if config.SFTP_UPLOAD:  # type: ignore
                                upload_file_to_sftp(config, centre, master_file_name)

                        latest_file_name, errors, docs_to_insert = parse_csv(config, centre)

                        logger.debug(f"Attempting to insert {len(docs_to_insert)} docs")
                        result = samples_collection.insert_many(docs_to_insert, ordered=False)

                        docs_inserted = len(result.inserted_ids)
                    except BulkWriteError as e:
                        # This is happening when there are duplicates in the data and the index prevents
                        #   the records from being written
                        logger.warning(
                            f"{e} - usually happens when duplicates are trying to be inserted"
                        )
                        docs_inserted = e.details["nInserted"]
                        write_errors = e.details["writeErrors"]

                        write_errors_codes = {
                            write_error["code"] for write_error in write_errors
                        }
                        for code in write_errors_codes:
                            errors_list = list(filter(lambda x: x["code"] == code, write_errors))
                            num_errors = len(errors_list)
                            errors.append(f"{num_errors} records with error code {code}. Example message: {errors_list[0]['errmsg']}")
>>>>>>> 3fa2a983
                    except Exception as e:
                        errors.append(f"Critical error: {e}")
                        critical_errors += 1
                        logger.exception(e)
                    finally:
                        centre_instance.clean_up()
                        # logger.info(f"{docs_inserted} documents inserted")
                        # write status record
                        # _ = create_import_record(
                        #     imports_collection, centre_config, docs_inserted, latest_file_name, fp_centre.errors,
                        # )

                # All centres have processed, If we have any critical errors, raise a CollectionError exception
                # to prevent the safe_collection from triggering the rename
                if critical_errors > 0:
                    raise CollectionError

        logger.info(f"Import complete in {round(time.time() - start, 2)}s")
        logger.info("=" * 80)
    except Exception as e:
        logger.exception(e)<|MERGE_RESOLUTION|>--- conflicted
+++ resolved
@@ -95,45 +95,43 @@
                     # latest_file_name = ""
                     try:
                         if sftp:
-<<<<<<< HEAD
                             centre_instance.download_csv_files() #(config, centre)
 
                         centre_instance.process_files()
 
-=======
-                            download_csv_files(config, centre)
+                    #         download_csv_files(config, centre)
 
-                        if "merge_required" in centre.keys() and centre["merge_required"]:
-                            master_file_name = merge_daily_files(config, centre)
+                    #     if "merge_required" in centre.keys() and centre["merge_required"]:
+                    #         master_file_name = merge_daily_files(config, centre)
 
-                            # only upload to SFTP if config explicitly says so - this is to prevent
-                            #   accidental uploads from non-production envs
-                            if config.SFTP_UPLOAD:  # type: ignore
-                                upload_file_to_sftp(config, centre, master_file_name)
+                    #         # only upload to SFTP if config explicitly says so - this is to prevent
+                    #         #   accidental uploads from non-production envs
+                    #         if config.SFTP_UPLOAD:  # type: ignore
+                    #             upload_file_to_sftp(config, centre, master_file_name)
 
-                        latest_file_name, errors, docs_to_insert = parse_csv(config, centre)
+                    #     latest_file_name, errors, docs_to_insert = parse_csv(config, centre)
 
-                        logger.debug(f"Attempting to insert {len(docs_to_insert)} docs")
-                        result = samples_collection.insert_many(docs_to_insert, ordered=False)
+                    #     logger.debug(f"Attempting to insert {len(docs_to_insert)} docs")
+                    #     result = samples_collection.insert_many(docs_to_insert, ordered=False)
 
-                        docs_inserted = len(result.inserted_ids)
-                    except BulkWriteError as e:
-                        # This is happening when there are duplicates in the data and the index prevents
-                        #   the records from being written
-                        logger.warning(
-                            f"{e} - usually happens when duplicates are trying to be inserted"
-                        )
-                        docs_inserted = e.details["nInserted"]
-                        write_errors = e.details["writeErrors"]
+                    #     docs_inserted = len(result.inserted_ids)
+                    # except BulkWriteError as e:
+                    #     # This is happening when there are duplicates in the data and the index prevents
+                    #     #   the records from being written
+                    #     logger.warning(
+                    #         f"{e} - usually happens when duplicates are trying to be inserted"
+                    #     )
+                    #     docs_inserted = e.details["nInserted"]
+                    #     write_errors = e.details["writeErrors"]
 
-                        write_errors_codes = {
-                            write_error["code"] for write_error in write_errors
-                        }
-                        for code in write_errors_codes:
-                            errors_list = list(filter(lambda x: x["code"] == code, write_errors))
-                            num_errors = len(errors_list)
-                            errors.append(f"{num_errors} records with error code {code}. Example message: {errors_list[0]['errmsg']}")
->>>>>>> 3fa2a983
+                    #     write_errors_codes = {
+                    #         write_error["code"] for write_error in write_errors
+                    #     }
+                    #     for code in write_errors_codes:
+                    #         errors_list = list(filter(lambda x: x["code"] == code, write_errors))
+                    #         num_errors = len(errors_list)
+                    #         errors.append(f"{num_errors} records with error code {code}. Example message: {errors_list[0]['errmsg']}")
+
                     except Exception as e:
                         errors.append(f"Critical error: {e}")
                         critical_errors += 1
