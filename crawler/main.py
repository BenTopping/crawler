import logging
import logging.config
import time

import pymongo

from crawler.constants import (
    COLLECTION_CENTRES,
    COLLECTION_SAMPLES,
    FIELD_CENTRE_NAME,
    FIELD_LAB_ID,
    FIELD_PLATE_BARCODE,
    FIELD_RESULT,
    FIELD_RNA_ID,
    FIELD_ROOT_SAMPLE_ID,
)
from crawler.db import (
    create_mongo_client,
    get_mongo_collection,
    get_mongo_db,
    populate_centres_collection,
    samples_collection_accessor,
<<<<<<< HEAD
)
from crawler.helpers import (
    get_config,
    current_time,
=======
>>>>>>> 78ea43fb
)
from crawler.file_processing import Centre
from crawler.helpers import get_config

logger = logging.getLogger(__name__)


def run(sftp: bool, keep_files: bool, settings_module: str = "") -> None:
    try:
        start = time.time()
        config, settings_module = get_config(settings_module)

        logging.config.dictConfig(config.LOGGING)  # type: ignore

        logger.info("-" * 80)
        logger.info("START")
        logger.info(f"Using settings from {settings_module}")

        centres = config.CENTRES  # type: ignore

        with create_mongo_client(config) as client:
            db = get_mongo_db(config, client)

            centres_collection = get_mongo_collection(db, COLLECTION_CENTRES)

            logger.debug(
                f"Creating index '{FIELD_CENTRE_NAME}' on '{centres_collection.full_name}'"
            )
            centres_collection.create_index(FIELD_CENTRE_NAME, unique=True)
            populate_centres_collection(centres_collection, centres, FIELD_CENTRE_NAME)

            # imports_collection = get_mongo_collection(db, COLLECTION_IMPORTS)

            with samples_collection_accessor(db, COLLECTION_SAMPLES) as samples_collection:
                # Index on plate barcode to make it easier to select based on plate barcode
                logger.debug(
                    f"Creating index '{FIELD_PLATE_BARCODE}' on '{samples_collection.full_name}'"
                )
                samples_collection.create_index(FIELD_PLATE_BARCODE)

                # Index on result column to make it easier to select the positives
                logger.debug(f"Creating index '{FIELD_RESULT}' on '{samples_collection.full_name}'")
                samples_collection.create_index(FIELD_RESULT)

                # Index on unique combination of columns
                logger.debug(f"Creating compound index on '{samples_collection.full_name}'")
                # create compound index on 'Root Sample ID', 'RNA ID', 'Result', 'Lab ID' - some
                # data had the same plate tested at another time so ignore the data if it is exactly
                # the same
                samples_collection.create_index(
                    [
                        (FIELD_ROOT_SAMPLE_ID, pymongo.ASCENDING),
                        (FIELD_RNA_ID, pymongo.ASCENDING),
                        (FIELD_RESULT, pymongo.ASCENDING),
                        (FIELD_LAB_ID, pymongo.ASCENDING),
                    ],
                    unique=True,
                )

                centres_instances = [Centre(config, centre_config) for centre_config in centres]
                for centre_instance in centres_instances:
                    logger.info("*" * 80)
                    logger.info(f"Processing {centre_instance.centre_config['name']}")

                    try:
                        if sftp:
                            centre_instance.download_csv_files()

                        centre_instance.process_files()
                    except Exception as e:
                        logger.error("An exception occured")
                        logger.error(f"Error in centre {centre_instance.centre_config['name']}")
                        logger.exception(e)
                    finally:
                        if not (keep_files):
                            centre_instance.clean_up()

        logger.info(f"Import complete in {round(time.time() - start, 2)}s")
        logger.info("=" * 80)
    except Exception as e:
        logger.exception(e)<|MERGE_RESOLUTION|>--- conflicted
+++ resolved
@@ -20,13 +20,6 @@
     get_mongo_db,
     populate_centres_collection,
     samples_collection_accessor,
-<<<<<<< HEAD
-)
-from crawler.helpers import (
-    get_config,
-    current_time,
-=======
->>>>>>> 78ea43fb
 )
 from crawler.file_processing import Centre
 from crawler.helpers import get_config
