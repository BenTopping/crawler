import logging
import os
import re
<<<<<<< HEAD
import string

from datetime import (
    datetime,
    timezone,
)
from importlib import import_module
from types import ModuleType
from enum import Enum
from typing import Dict, Any, Tuple, Optional
from bson.decimal128 import Decimal128  # type: ignore
=======
import sys
from datetime import datetime, timezone
from enum import Enum
from importlib import import_module
from types import ModuleType
from typing import Any, Dict, Tuple

>>>>>>> 78ea43fb
import pysftp  # type: ignore
from bson.decimal128 import Decimal128  # type: ignore

from crawler.constants import (
    FIELD_CH1_CQ,
    FIELD_CH1_RESULT,
    FIELD_CH1_TARGET,
    FIELD_CH2_CQ,
    FIELD_CH2_RESULT,
    FIELD_CH2_TARGET,
    FIELD_CH3_CQ,
    FIELD_CH3_RESULT,
    FIELD_CH3_TARGET,
    FIELD_CH4_CQ,
    FIELD_CH4_RESULT,
    FIELD_CH4_TARGET,
    FIELD_COORDINATE,
    FIELD_CREATED_AT,
    FIELD_DATE_TESTED,
    FIELD_FILTERED_POSITIVE,
    FIELD_FILTERED_POSITIVE_TIMESTAMP,
    FIELD_FILTERED_POSITIVE_VERSION,
    FIELD_LAB_ID,
    FIELD_MONGODB_ID,
    FIELD_PLATE_BARCODE,
    FIELD_RESULT,
    FIELD_RNA_ID,
    FIELD_ROOT_SAMPLE_ID,
    FIELD_SOURCE,
    FIELD_UPDATED_AT,
    MLWH_CH1_CQ,
    MLWH_CH1_RESULT,
    MLWH_CH1_TARGET,
    MLWH_CH2_CQ,
    MLWH_CH2_RESULT,
    MLWH_CH2_TARGET,
    MLWH_CH3_CQ,
    MLWH_CH3_RESULT,
    MLWH_CH3_TARGET,
    MLWH_CH4_CQ,
    MLWH_CH4_RESULT,
    MLWH_CH4_TARGET,
    MLWH_COORDINATE,
    MLWH_CREATED_AT,
    MLWH_DATE_TESTED,
    MLWH_DATE_TESTED_STRING,
    MLWH_FILTERED_POSITIVE,
    MLWH_FILTERED_POSITIVE_TIMESTAMP,
    MLWH_FILTERED_POSITIVE_VERSION,
    MLWH_LAB_ID,
    MLWH_MONGODB_ID,
    MLWH_PLATE_BARCODE,
    MLWH_RESULT,
    MLWH_RNA_ID,
    MLWH_ROOT_SAMPLE_ID,
    MLWH_SOURCE,
    MLWH_UPDATED_AT,
    MYSQL_DATETIME_FORMAT,
    DART_STATE,
    DART_ROOT_SAMPLE_ID,
    DART_RNA_ID,
    DART_LAB_ID,
    DART_STATE_PICKABLE,
    DART_EMPTY_VALUE,
)

logger = logging.getLogger(__name__)


def current_time() -> str:
    """Generates a String containing a current timestamp in the format
    yymmdd_hhmm
    eg. 12:30 1st February 2019 becomes 190201_1230

    Returns:
        str -- A string with the current timestamp
    """
    return datetime.now().strftime("%y%m%d_%H%M")


def get_sftp_connection(
    config: ModuleType, username: str = None, password: str = None
) -> pysftp.Connection:
    """Get a connection to the SFTP server as a context manager. The READ credentials are used by
    default but a username and password provided will override these.

    Arguments:
        config {ModuleType} -- application config

    Keyword Arguments:
        username {str} -- username to use instead of the READ username (default: {None})
        password {str} -- password for the provided username (default: {None})

    Returns:
        pysftp.Connection -- a connection to the SFTP server as a context manager
    """
    # disable host key checking:
    #   https://bitbucket.org/dundeemt/pysftp/src/master/docs/cookbook.rst#rst-header-id5
    cnopts = pysftp.CnOpts()
    cnopts.hostkeys = None

    sftp_host = config.SFTP_HOST  # type: ignore
    sftp_port = config.SFTP_PORT  # type: ignore
    sftp_username = config.SFTP_READ_USERNAME if username is None else username  # type: ignore
    sftp_password = config.SFTP_READ_PASSWORD if username is None else password  # type: ignore

    return pysftp.Connection(
        host=sftp_host,
        port=sftp_port,
        username=sftp_username,
        password=sftp_password,
        cnopts=cnopts,
    )


def get_config(settings_module: str) -> Tuple[ModuleType, str]:
    """Get the config for the app by importing a module named by an environmental variable. This
    allows easy switching between environments and inheriting default config values.

    Arguments:
        settings_module {str} -- the settings module to load

    Returns:
        Optional[ModuleType] -- the config module loaded and available to use via `config.<param>`
    """
    try:
        if not settings_module:
            settings_module = os.environ["SETTINGS_MODULE"]

        return import_module(settings_module), settings_module  # type: ignore
    except KeyError as e:
        sys.exit(f"{e} required in environmental variables for config")


def map_mongo_to_sql_common(doc) -> Dict[str, Any]:
    """Transform common document fields into MySQL fields for MLWH.

    Arguments:
        doc {Dict[str, str]} -- Filtered information about one sample, extracted from mongodb.

    Returns:
        Dict[str, str] -- Dictionary of MySQL versions of fields
    """
    return {
        MLWH_MONGODB_ID: str(
            doc[FIELD_MONGODB_ID]
<<<<<<< HEAD
        ),  #  hexadecimal string representation of BSON ObjectId. Do ObjectId(hex_string) to turn it back
=======
        ),  #  hexadecimal string representation of BSON ObjectId. Do ObjectId(hex_string) to turn
        # it back
>>>>>>> 78ea43fb
        MLWH_ROOT_SAMPLE_ID: doc[FIELD_ROOT_SAMPLE_ID],
        MLWH_RNA_ID: doc[FIELD_RNA_ID],
        MLWH_PLATE_BARCODE: doc[FIELD_PLATE_BARCODE],
        MLWH_COORDINATE: unpad_coordinate(doc.get(FIELD_COORDINATE, None)),
        MLWH_RESULT: doc.get(FIELD_RESULT, None),
        MLWH_DATE_TESTED_STRING: doc.get(FIELD_DATE_TESTED, None),
        MLWH_DATE_TESTED: parse_date_tested(doc.get(FIELD_DATE_TESTED, None)),
        MLWH_SOURCE: doc.get(FIELD_SOURCE, None),
        MLWH_LAB_ID: doc.get(FIELD_LAB_ID, None),
        MLWH_CH1_TARGET: doc.get(FIELD_CH1_TARGET, None),
        MLWH_CH1_RESULT: doc.get(FIELD_CH1_RESULT, None),
        MLWH_CH1_CQ: parse_decimal128(doc.get(FIELD_CH1_CQ, None)),
        MLWH_CH2_TARGET: doc.get(FIELD_CH2_TARGET, None),
        MLWH_CH2_RESULT: doc.get(FIELD_CH2_RESULT, None),
        MLWH_CH2_CQ: parse_decimal128(doc.get(FIELD_CH2_CQ, None)),
        MLWH_CH3_TARGET: doc.get(FIELD_CH3_TARGET, None),
        MLWH_CH3_RESULT: doc.get(FIELD_CH3_RESULT, None),
        MLWH_CH3_CQ: parse_decimal128(doc.get(FIELD_CH3_CQ, None)),
        MLWH_CH4_TARGET: doc.get(FIELD_CH4_TARGET, None),
        MLWH_CH4_RESULT: doc.get(FIELD_CH4_RESULT, None),
        MLWH_CH4_CQ: parse_decimal128(doc.get(FIELD_CH4_CQ, None)),
        MLWH_FILTERED_POSITIVE: doc.get(FIELD_FILTERED_POSITIVE, None),
        MLWH_FILTERED_POSITIVE_VERSION: doc.get(FIELD_FILTERED_POSITIVE_VERSION, None),
        MLWH_FILTERED_POSITIVE_TIMESTAMP: doc.get(FIELD_FILTERED_POSITIVE_TIMESTAMP, None),
    }


# Strip any leading zeros from the coordinate
# eg. A01 => A1
def unpad_coordinate(coordinate):
    return (
        re.sub(r"0(\d+)$", r"\1", coordinate)
        if (coordinate and isinstance(coordinate, str))
        else coordinate
    )


def map_lh_doc_to_sql_columns(doc) -> Dict[str, Any]:
    """Transform the document fields from the parsed lighthouse file into a form suitable for the MLWH.
    We are setting created_at and updated_at fields to current timestamp for inserts here,
    because it would be too slow to retrieve them from MongoDB and they would be virtually the same
    as we have only just written the mongo record.
    We also have the mongodb id, as this is after the mongo inserts and was retrieved.

     Arguments:
         doc {Dict[str, str]} -- Filtered information about one sample, extracted from csv files.

     Returns:
         Dict[str, str] -- Dictionary of MySQL versions of fields
    """
    value = map_mongo_to_sql_common(doc)
    dt = datetime.now(timezone.utc)
    value[MLWH_CREATED_AT] = dt
    value[MLWH_UPDATED_AT] = dt
    return value


def map_mongo_doc_to_sql_columns(doc) -> Dict[str, Any]:
    """Transform the document fields from the parsed mongodb samples collection.

    Arguments:
        doc {Dict[str, str]} -- Filtered information about one sample, extracted from mongodb.

    Returns:
        Dict[str, str] -- Dictionary of MySQL versions of fields
    """
    value = map_mongo_to_sql_common(doc)
    value[MLWH_CREATED_AT] = doc[FIELD_CREATED_AT]
    value[MLWH_UPDATED_AT] = doc[FIELD_UPDATED_AT]
    return value


def parse_date_tested(date_string: str) -> Any:
    """Converts date tested to MySQL format string

    Arguments:
        date_string {str} -- The date string from the document

    Returns:
        str -- The MySQL formatted string
    """
    try:
        date_time = datetime.strptime(date_string, f"{MYSQL_DATETIME_FORMAT} %Z")
        return date_time
    except Exception:
        return None


def parse_decimal128(value: Decimal128) -> Any:
    """Converts Decimal128 to MySQL compatible Decimal format

    Arguments:
        value {Decimal128} -- The number from the document or None

    Returns:
        Decimal -- converted number
    """
    try:
        dec = value.to_decimal()
        return dec
    except Exception:
        return None


<<<<<<< HEAD
def get_dart_well_index(coordinate: Optional[str]) -> Optional[int]:
    """Determines a well index from a coordinate; otherwise returns None.

    Arguments:
        coordinate {Optional[str]} -- The coordinate for which to determine the well index

    Returns:
        int -- the well index
    """
    if not coordinate:
        return None

    regex = r"^([A-Z])(\d{1,2})$"
    m = re.match(regex, coordinate)

    # assumes a 96-well plate with A1 - H12 wells
    if m is not None:
        col_idx = int(m.group(2))
        if 1 <= col_idx <= 12:
            multiplier = string.ascii_lowercase.index(m.group(1).lower())
            well_index = (multiplier * 12) + col_idx
            if 1 <= well_index <= 96:
                return well_index

    return None


def map_mongo_doc_to_dart_well_props(doc: Dict[str, Any]) -> Dict[str, str]:
    return {
        DART_STATE: DART_STATE_PICKABLE
        if doc.get(FIELD_FILTERED_POSITIVE, False)
        else DART_EMPTY_VALUE,
        DART_ROOT_SAMPLE_ID: doc[FIELD_ROOT_SAMPLE_ID],
        DART_RNA_ID: doc[FIELD_RNA_ID],
        DART_LAB_ID: doc.get(FIELD_LAB_ID, DART_EMPTY_VALUE),
    }


=======
>>>>>>> 78ea43fb
class ErrorLevel(Enum):
    DEBUG = 1
    INFO = 2
    WARNING = 3
    ERROR = 4
    CRITICAL = 5
    FATAL = 6


class AggregateTypeBase:
    """Base class for Aggregate types. Should not be instantiated directly."""

    def __init__(self):
        self.error_level = ErrorLevel.DEBUG
        self.count_errors = 0
        self.max_errors = -1
        self.message = ""
        self.short_display_description = ""
        self.type_str = ""

    def add_error(self, message) -> None:
<<<<<<< HEAD
        """Adds a new error to the aggregate type. Checks max_errors to decide whether message should be appended
        to the default message or not. Increments total counter for this type of error.
=======
        """Adds a new error to the aggregate type. Checks max_errors to decide whether message
        should be appended to the default message or not. Increments total counter for this type of
        error.
>>>>>>> 78ea43fb

        Arguments:
            message {str} -- the specific message for this error e.g. with a line number or barcode
        """
        self.count_errors += 1
        if self.max_errors > 0 and self.count_errors <= self.max_errors:
            self.message = self.message + f" (e.g. {message})"

    def get_message(self):
        return self.message

    def get_report_message(self):
        return (
            f"Total number of {self.short_display_description} errors ({self.type_str}): "
            f"{self.count_errors}"
        )


# See confluence for full table of aggregate types
# https://ssg-confluence.internal.sanger.ac.uk/display/PSDPUB/i.+Low+Occupancy+Cherry+Picking


class AggregateType1(AggregateTypeBase):
    def __init__(self):
        super().__init__()
        self.type_str = "TYPE 1"
        self.error_level = ErrorLevel.DEBUG
        self.message = f"DEBUG: Blank rows in files. ({self.type_str})"
        self.short_display_description = "Blank row"


class AggregateType2(AggregateTypeBase):
    def __init__(self):
        super().__init__()
        self.type_str = "TYPE 2"
        self.error_level = ErrorLevel.CRITICAL
        self.message = (
            "CRITICAL: Files where we do not have the expected main column headers of Root Sample "
            f"ID, RNA ID and Result. ({self.type_str})"
        )
        self.short_display_description = "Missing header column"


class AggregateType3(AggregateTypeBase):
    def __init__(self):
        super().__init__()
        self.type_str = "TYPE 3"
        self.error_level = ErrorLevel.WARNING
        self.message = (
            "WARNING: Sample rows that have Root Sample ID value but no other information. "
            f"({self.type_str})"
        )
        self.max_errors = 5
        self.short_display_description = "Only root sample id"


class AggregateType4(AggregateTypeBase):
    def __init__(self):
        super().__init__()
        self.type_str = "TYPE 4"
        self.error_level = ErrorLevel.ERROR
        self.message = (
            "ERROR: Sample rows that have Root Sample ID and Result values but no RNA ID "
            f"(no plate barcode). ({self.type_str})"
        )
        self.max_errors = 5
        self.short_display_description = "No plate barcode"


class AggregateType5(AggregateTypeBase):
    def __init__(self):
        super().__init__()
        self.type_str = "TYPE 5"
        self.error_level = ErrorLevel.WARNING
        self.message = f"WARNING: Duplicates detected within the file. ({self.type_str})"
        self.max_errors = 5
        self.short_display_description = "Duplicates within file"


class AggregateType6(AggregateTypeBase):
    def __init__(self):
        super().__init__()
        self.type_str = "TYPE 6"
        self.error_level = ErrorLevel.WARNING
        self.message = (
            f"WARNING: Duplicates detected matching rows in previous files. ({self.type_str})"
        )
        self.max_errors = 5
        self.short_display_description = "Duplicates to previous files"


class AggregateType7(AggregateTypeBase):
    def __init__(self):
        super().__init__()
        self.type_str = "TYPE 7"
        self.error_level = ErrorLevel.WARNING
        self.message = (
            "WARNING: Samples rows matching previously uploaded rows but with different test "
            f"date. ({self.type_str})"
        )
        self.max_errors = 5
        self.short_display_description = "Different test date"


# Type 8 is valid and not logged (re-tests of samples)


class AggregateType9(AggregateTypeBase):
    def __init__(self):
        super().__init__()
        self.type_str = "TYPE 9"
        self.error_level = ErrorLevel.CRITICAL
        self.message = (
            "CRITICAL: Sample rows failing to match expected format (regex) for RNA ID field. "
            f"({self.type_str})"
        )
        self.max_errors = 5
        self.short_display_description = "Failed regex on plate barcode"


class AggregateType10(AggregateTypeBase):
    def __init__(self):
        super().__init__()
        self.type_str = "TYPE 10"
        self.error_level = ErrorLevel.CRITICAL
        self.message = (
            f"CRITICAL: File is unexpected type and cannot be processed. ({self.type_str})"
        )
        self.max_errors = -1
        self.short_display_description = "File wrong type"


# Type 11 is blacklisted file, not logged


class AggregateType12(AggregateTypeBase):
    def __init__(self):
        super().__init__()
        self.type_str = "TYPE 12"
        self.error_level = ErrorLevel.ERROR
        self.message = f"ERROR: Sample rows that do not contain a Lab ID. ({self.type_str})"
        self.max_errors = 5
        self.short_display_description = "No Lab ID"


class AggregateType13(AggregateTypeBase):
    def __init__(self):
        super().__init__()
        self.type_str = "TYPE 13"
        self.error_level = ErrorLevel.WARNING
        self.message = f"ERROR: Sample rows that contain unexpected columns. ({self.type_str})"
        self.max_errors = 5
        self.short_display_description = "Extra column(s)"


class AggregateType14(AggregateTypeBase):
    def __init__(self):
        super().__init__()
        self.type_str = "TYPE 14"
        self.error_level = ErrorLevel.CRITICAL
        self.message = (
            f"CRITICAL: Files where the MLWH database insert has failed. ({self.type_str})"
        )
        self.short_display_description = "Failed MLWH inserts"


class AggregateType15(AggregateTypeBase):
    def __init__(self):
        super().__init__()
        self.type_str = "TYPE 15"
        self.error_level = ErrorLevel.CRITICAL
        self.message = (
            "CRITICAL: Files where the MLWH database connection could not be made. "
            f"({self.type_str})"
        )
        self.short_display_description = "Failed MLWH connection"


class AggregateType16(AggregateTypeBase):
    def __init__(self):
        super().__init__()
        self.type_str = "TYPE 16"
        self.error_level = ErrorLevel.ERROR
        self.message = f"ERROR: Sample rows that have an invalid Result value. ({self.type_str})"
        self.max_errors = 5
        self.short_display_description = "Invalid Result value"


class AggregateType17(AggregateTypeBase):
    def __init__(self):
        super().__init__()
        self.type_str = "TYPE 17"
        self.error_level = ErrorLevel.ERROR
        self.message = (
            f"ERROR: Sample rows that have an invalid CT channel Target value. ({self.type_str})"
        )
        self.max_errors = 5
        self.short_display_description = "Invalid CHn-Target value"


class AggregateType18(AggregateTypeBase):
    def __init__(self):
        super().__init__()
        self.type_str = "TYPE 18"
        self.error_level = ErrorLevel.ERROR
        self.message = (
            f"ERROR: Sample rows that have an invalid CT channel Result value. ({self.type_str})"
        )
        self.max_errors = 5
        self.short_display_description = "Invalid CHn-Result value"


class AggregateType19(AggregateTypeBase):
    def __init__(self):
        super().__init__()
        self.type_str = "TYPE 19"
        self.error_level = ErrorLevel.ERROR
        self.message = (
            f"ERROR: Sample rows that have an invalid CT channel Cq value. ({self.type_str})"
        )
        self.max_errors = 5
        self.short_display_description = "Invalid CHn-Cq value"


class AggregateType20(AggregateTypeBase):
    def __init__(self):
        super().__init__()
        self.type_str = "TYPE 20"
        self.error_level = ErrorLevel.ERROR
        self.message = (
            f"ERROR: Sample rows that have a CHn-Cq value out of range (0..100). ({self.type_str})"
        )
        self.max_errors = 5
        self.short_display_description = "Out of range CHn-Cq value"


class AggregateType21(AggregateTypeBase):
    def __init__(self):
        super().__init__()
        self.type_str = "TYPE 21"
        self.error_level = ErrorLevel.ERROR
<<<<<<< HEAD
        self.message = f"ERROR: Sample rows where a Positive Result value does not align with CT channel Results. ({self.type_str})"
=======
        self.message = (
            "ERROR: Sample rows where a Positive Result value does not align with CT channel "
            f"Results. ({self.type_str})"
        )
>>>>>>> 78ea43fb
        self.max_errors = 5
        self.short_display_description = "Result not aligned with CHn-Results"


class AggregateType22(AggregateTypeBase):
    def __init__(self):
        super().__init__()
        self.type_str = "TYPE 22"
        self.error_level = ErrorLevel.CRITICAL
        self.message = (
            "CRITICAL: Files where the DART database inserts have failed for some plates. "
            f"({self.type_str})"
        )
        self.short_display_description = "Failed DART plate inserts"


class AggregateType23(AggregateTypeBase):
    def __init__(self):
        super().__init__()
        self.type_str = "TYPE 23"
        self.error_level = ErrorLevel.CRITICAL
        self.message = (
            f"CRITICAL: Files where all DART database inserts have failed. ({self.type_str})"
        )
        self.short_display_description = "Failed DART file inserts"


class AggregateType24(AggregateTypeBase):
    def __init__(self):
        super().__init__()
        self.type_str = "TYPE 24"
        self.error_level = ErrorLevel.CRITICAL
        self.message = (
            "CRITICAL: Files where the DART database connection could not be made. "
            f"({self.type_str})"
        )
        self.short_display_description = "Failed DART connection"


# Class to handle logging of errors of the various types per file
class LoggingCollection:
    def __init__(self):
        self.aggregator_types = {
            "TYPE 1": AggregateType1(),
            "TYPE 2": AggregateType2(),
            "TYPE 3": AggregateType3(),
            "TYPE 4": AggregateType4(),
            "TYPE 5": AggregateType5(),
            "TYPE 6": AggregateType6(),
            "TYPE 7": AggregateType7(),
            "TYPE 9": AggregateType9(),
            "TYPE 10": AggregateType10(),
            "TYPE 12": AggregateType12(),
            "TYPE 13": AggregateType13(),
            "TYPE 14": AggregateType14(),
            "TYPE 15": AggregateType15(),
            "TYPE 16": AggregateType16(),
            "TYPE 17": AggregateType17(),
            "TYPE 18": AggregateType18(),
            "TYPE 19": AggregateType19(),
            "TYPE 20": AggregateType20(),
            "TYPE 21": AggregateType21(),
            "TYPE 22": AggregateType22(),
            "TYPE 23": AggregateType23(),
            "TYPE 24": AggregateType24(),
        }

    def add_error(self, aggregate_error_type, message):
        self.aggregator_types[aggregate_error_type].add_error(message)

    def get_aggregate_messages(self):
        msgs = []
        for (_k, v) in sorted(self.aggregator_types.items()):
            if v.count_errors > 0:
                msgs.append(v.get_message())

        return msgs

    def get_aggregate_total_messages(self):
        msgs = []
        for (_k, v) in sorted(self.aggregator_types.items()):
            if v.count_errors > 0:
                msgs.append(v.get_report_message())

        return msgs

    def get_messages_for_import(self):
        return self.get_aggregate_total_messages() + self.get_aggregate_messages()

    def get_count_of_all_errors_and_criticals(self):
        count = 0
        for (_k, v) in self.aggregator_types.items():
            if v.error_level == ErrorLevel.ERROR or v.error_level == ErrorLevel.CRITICAL:
                count += v.count_errors

        return count<|MERGE_RESOLUTION|>--- conflicted
+++ resolved
@@ -1,27 +1,14 @@
 import logging
 import os
 import re
-<<<<<<< HEAD
-import string
-
-from datetime import (
-    datetime,
-    timezone,
-)
-from importlib import import_module
-from types import ModuleType
-from enum import Enum
-from typing import Dict, Any, Tuple, Optional
-from bson.decimal128 import Decimal128  # type: ignore
-=======
 import sys
 from datetime import datetime, timezone
 from enum import Enum
 from importlib import import_module
+import string
 from types import ModuleType
-from typing import Any, Dict, Tuple
-
->>>>>>> 78ea43fb
+from typing import Any, Dict, Tuple, Optional
+
 import pysftp  # type: ignore
 from bson.decimal128 import Decimal128  # type: ignore
 
@@ -168,12 +155,8 @@
     return {
         MLWH_MONGODB_ID: str(
             doc[FIELD_MONGODB_ID]
-<<<<<<< HEAD
-        ),  #  hexadecimal string representation of BSON ObjectId. Do ObjectId(hex_string) to turn it back
-=======
         ),  #  hexadecimal string representation of BSON ObjectId. Do ObjectId(hex_string) to turn
         # it back
->>>>>>> 78ea43fb
         MLWH_ROOT_SAMPLE_ID: doc[FIELD_ROOT_SAMPLE_ID],
         MLWH_RNA_ID: doc[FIELD_RNA_ID],
         MLWH_PLATE_BARCODE: doc[FIELD_PLATE_BARCODE],
@@ -278,7 +261,6 @@
         return None
 
 
-<<<<<<< HEAD
 def get_dart_well_index(coordinate: Optional[str]) -> Optional[int]:
     """Determines a well index from a coordinate; otherwise returns None.
 
@@ -317,8 +299,6 @@
     }
 
 
-=======
->>>>>>> 78ea43fb
 class ErrorLevel(Enum):
     DEBUG = 1
     INFO = 2
@@ -340,14 +320,9 @@
         self.type_str = ""
 
     def add_error(self, message) -> None:
-<<<<<<< HEAD
-        """Adds a new error to the aggregate type. Checks max_errors to decide whether message should be appended
-        to the default message or not. Increments total counter for this type of error.
-=======
         """Adds a new error to the aggregate type. Checks max_errors to decide whether message
         should be appended to the default message or not. Increments total counter for this type of
         error.
->>>>>>> 78ea43fb
 
         Arguments:
             message {str} -- the specific message for this error e.g. with a line number or barcode
@@ -589,14 +564,10 @@
         super().__init__()
         self.type_str = "TYPE 21"
         self.error_level = ErrorLevel.ERROR
-<<<<<<< HEAD
-        self.message = f"ERROR: Sample rows where a Positive Result value does not align with CT channel Results. ({self.type_str})"
-=======
         self.message = (
             "ERROR: Sample rows where a Positive Result value does not align with CT channel "
             f"Results. ({self.type_str})"
         )
->>>>>>> 78ea43fb
         self.max_errors = 5
         self.short_display_description = "Result not aligned with CHn-Results"
 
