--- conflicted
+++ resolved
@@ -1,4 +1,3 @@
-<<<<<<< HEAD
 # flake8: noqa
 import os
 
@@ -6,11 +5,6 @@
 from crawler.config.logging import *
 
 # setting here will overwrite those in 'centre.py'
-=======
-import os
-
-from crawler.constants import BIOMEK_LABWARE_CLASS_BIO, BIOMEK_LABWARE_CLASS_KINGFISHER, FIELD_RNA_ID
->>>>>>> 51b53b1e
 
 # general details
 DIR_DOWNLOADED_DATA = "data/sftp_files/"
@@ -40,11 +34,7 @@
 MLWH_DB_RW_USER = "root"
 MLWH_DB_RW_PASSWORD = ROOT_PASSWORD
 
-<<<<<<< HEAD
 EVENTS_WH_DB = "event_warehouse_development"
-=======
-EVENTS_WH_DB = "mlwhd_mlwh_events_proddata"
->>>>>>> 51b53b1e
 
 # DART database details
 DART_DB_DBNAME = "dart_test"
