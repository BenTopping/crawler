--- conflicted
+++ resolved
@@ -79,21 +79,6 @@
         "sftp_root_write": "/project-heron_glasgow/psd-lims",
         "file_names_to_ignore": [],
     },
-<<<<<<< HEAD
-    # {
-    #     "barcode_field": FIELD_RNA_ID,
-    #     "barcode_regex": r"^(.*)_([A-Z]\d\d)$",
-    #     "merge_required": True,
-    #     "name": "Cambridge-az",
-    #     "prefix": "CAMC",
-    #     "backups_folder": "tmp/backups/CAMC",
-    #     "sftp_file_regex": r"^CB_sanger_report_(\d{6}_\d{4})\.csv$",
-    #     "sftp_master_file_regex": r"^CB_sanger_report_(\d{6}_\d{4})_master\.csv$",
-    #     "sftp_root_read": "project-heron_cambridge-az",
-    #     "sftp_root_write": "/project-heron_cambridge-az/psd-lims",
-    #     "file_names_to_ignore": [],
-    # },
-=======
     {
         "barcode_field": FIELD_RNA_ID,
         "barcode_regex": r"^(.*)_([A-Z]\d\d)$",
@@ -106,7 +91,6 @@
         "sftp_root_write": "/project-heron_cambridge-az/psd-lims",
         "file_names_to_ignore": [],
     },
->>>>>>> 8fb70309
 ]
 
 # mongo details
