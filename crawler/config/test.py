--- conflicted
+++ resolved
@@ -91,13 +91,6 @@
 MLWH_DB_RW_USER = "root"
 MLWH_DB_RW_PASSWORD = "root"
 
-<<<<<<< HEAD
-=======
-# flask
-# FLASK_APP=crawler
-# FLASK_ENV=test
-
->>>>>>> e70939b1
 # logging config
 LOGGING["loggers"]["crawler"]["level"] = "DEBUG"
 LOGGING["loggers"]["crawler"]["handlers"] = ["colored_stream"]