import decimal
import re

from bson.decimal128 import create_decimal128_context  # type: ignore

from crawler.constants import (
    FIELD_CH1_CQ,
    FIELD_CH2_CQ,
    FIELD_CH3_CQ,
    FIELD_RESULT,
    FIELD_ROOT_SAMPLE_ID,
    POSITIVE_RESULT_VALUE,
)


class FilteredPositiveIdentifier:
    # record/reference all versions and definitions here
    versions = [
        "v1",  # initial implementation, as per GPL-669
    ]
    result_regex = re.compile(f"^{POSITIVE_RESULT_VALUE}", re.IGNORECASE)
    root_sample_id_regex = re.compile("^CBIQA_")
    ct_value_limit = decimal.Decimal(30)
    d128_context = create_decimal128_context()

    def current_version(self) -> str:
        """Returns the current version of the identifier.

        Returns:
            {str} - the version number
        """
        return self.versions[-1]

    def is_positive(self, doc_to_insert) -> bool:
        """Determines whether a sample is a filtered positive.

        Arguments:
<<<<<<< HEAD
            doc_to_insert {Dict[str, str]} -- information on a single sample extracted from csv files
=======
            doc_to_insert {Dict[str, str]} -- information on a single sample extracted from csv
            files
>>>>>>> 78ea43fb

        Returns:
            {bool} -- whether the sample is a filtered positive
        """
        if self.result_regex.match(doc_to_insert[FIELD_RESULT]) is None:
            return False

        if self.root_sample_id_regex.match(doc_to_insert[FIELD_ROOT_SAMPLE_ID]) is not None:
            return False

        ch1_cq = doc_to_insert.get(FIELD_CH1_CQ)
        ch2_cq = doc_to_insert.get(FIELD_CH2_CQ)
        ch3_cq = doc_to_insert.get(FIELD_CH3_CQ)
        if ch1_cq is None and ch2_cq is None and ch3_cq is None:
            return True

        with decimal.localcontext(self.d128_context):
            # type check before attempting to convert to decimal
            if ch1_cq is not None and ch1_cq.to_decimal() <= self.ct_value_limit:
                return True
            elif ch2_cq is not None and ch2_cq.to_decimal() <= self.ct_value_limit:
                return True
            elif ch3_cq is not None and ch3_cq.to_decimal() <= self.ct_value_limit:
                return True
            else:
                return False<|MERGE_RESOLUTION|>--- conflicted
+++ resolved
@@ -35,12 +35,8 @@
         """Determines whether a sample is a filtered positive.
 
         Arguments:
-<<<<<<< HEAD
-            doc_to_insert {Dict[str, str]} -- information on a single sample extracted from csv files
-=======
             doc_to_insert {Dict[str, str]} -- information on a single sample extracted from csv
             files
->>>>>>> 78ea43fb
 
         Returns:
             {bool} -- whether the sample is a filtered positive
