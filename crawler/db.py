import logging
from datetime import datetime
from types import ModuleType
from typing import Dict, List, Iterator
from crawler.helpers import current_time

from pymongo import MongoClient
from pymongo.collection import Collection
from pymongo.database import Database
from pymongo.errors import DuplicateKeyError, OperationFailure
from pymongo.results import InsertOneResult

from contextlib import contextmanager

import mysql.connector as mysql
from mysql.connector.connection_cext import CMySQLConnection
from mysql.connector import Error
from crawler.sql_queries import SQL_MLWH_MULTIPLE_INSERT

logger = logging.getLogger(__name__)


def create_mongo_client(config: ModuleType) -> MongoClient:
    """Create a MongoClient with the given config parameters.

    Arguments:
        config {ModuleType} -- application config specifying host and port

    Returns:
        MongoClient -- a client used to interact with the database server
    """
    try:
        logger.debug(f"Connecting to mongo")
        mongo_uri = config.MONGO_URI  # type: ignore
        return MongoClient(mongo_uri)
    except AttributeError as e:
        #  there is no MONGO_URI so try each config separately
        # logger.warning(e)

        mongo_host = config.MONGO_HOST  # type: ignore
        mongo_port = config.MONGO_PORT  # type: ignore
        mongo_username = config.MONGO_USERNAME  # type: ignore
        mongo_password = config.MONGO_PASSWORD  # type: ignore
        mongo_db = config.MONGO_DB  # type: ignore

        logger.debug(f"Connecting to {mongo_host} on port {mongo_port}")

        return MongoClient(
            host=mongo_host,
            port=mongo_port,
            username=mongo_username,
            password=mongo_password,
            authSource=mongo_db,
        )


def get_mongo_db(config: ModuleType, client: MongoClient) -> Database:
    """Get a handle on a mongodb database - remember that it is lazy and is only created when
    documents are added to a collection.

    Arguments:
        config {ModuleType} -- application config specifying the database
        client {MongoClient} -- the client to use for the connection

    Returns:
        Database -- a reference to the database in mongo
    """
    db = config.MONGO_DB  # type: ignore

    logger.debug(f"Get database '{db}'")

    return client[db]


def get_mongo_collection(database: Database, collection_name: str) -> Collection:
    """Get a reference to a mongo collection from a database. A collection is created when documents
    are written to it.

    Arguments:
        database {Database} -- the database to get a collection from
        collection_name {str} -- the name of the collection to get/create

    Returns:
        Collection -- a reference to the collection
    """
    logger.debug(f"Get collection '{collection_name}'")

    return database[collection_name]


@contextmanager
def samples_collection_accessor(database: Database, collection_name: str) -> Iterator[Collection]:
    logger.debug(f"Opening collection: {collection_name}")
    temporary_collection = get_mongo_collection(database, collection_name)

    yield temporary_collection


def create_import_record(
    import_collection: Collection,
    centre: Dict[str, str],
    docs_inserted: int,
    file_name: str,
    errors: List[str],
) -> InsertOneResult:
    """Creates and inserts an import record for a centre.

    Arguments:
        import_collection {Collection} -- the collection which stores import status documents
        centre {Dict[str, str]} -- the centre for which to store the import status
        docs_inserted {int} -- to number of documents inserted for this centre
        file_name {str} -- file parsed for samples
        errors {List[str]} -- a list of errors while trying to process this centre

    Returns:
        InsertOneResult -- the result of inserting this document
    """
    logger.debug(f"Creating the status record for {centre['name']}")

    status_doc = {
        "date": datetime.now().isoformat(timespec="seconds"),
        "centre_name": centre["name"],
        "csv_file_used": file_name,
        "number_of_records": docs_inserted,
        "errors": errors,
    }

    return import_collection.insert_one(status_doc)


def populate_centres_collection(
    collection: Collection, documents: List[Dict[str, str]], filter_field: str
) -> None:
    """Populates a collection using the given documents. It uses the filter_field to replace any
    documents that match the filter and adds any new documents.

    Arguments:
        collection {Collection} -- collection to populate
        documents {List[Dict[str, str]]} -- documents to populate the collection with
        filter_field {str} -- filter to search for matching documents
    """
    logger.debug(
        f"Populating/updating '{collection.full_name}' using '{filter_field}' as the filter"
    )

    for document in documents:
        _ = collection.find_one_and_update(
            {filter_field: document[filter_field]}, {"$set": document}, upsert=True
        )

def create_mysql_connection(config: ModuleType, readonly = True) -> CMySQLConnection:
    """Create a CMySQLConnection with the given config parameters.

    Arguments:
        config {ModuleType} -- application config specifying database details

    Returns:
        CMySQLConnection -- a client used to interact with the database server
    """
    mlwh_db_host = config.MLWH_DB_HOST
    mlwh_db_port = config.MLWH_DB_PORT
    if readonly:
        mlwh_db_username = config.MLWH_DB_RO_USER
        mlwh_db_password = config.MLWH_DB_RO_PASSWORD
    else:
        mlwh_db_username = config.MLWH_DB_RW_USER
        mlwh_db_password = config.MLWH_DB_RW_PASSWORD
    mlwh_db_db = config.MLWH_DB_DBNAME

    print(f"Attempting to connect to {mlwh_db_host} on port {mlwh_db_port}")

    mysql_conn = None
    try:
        mysql_conn = mysql.connect(
            host = mlwh_db_host,
            port = mlwh_db_port,
            username = mlwh_db_username,
            password = mlwh_db_password,
            database = mlwh_db_db,
            # whether to use pure python or the C extension.
            # This is the default, but specify it so more predictable
            use_pure = False
        )
        if mysql_conn is not None:
            if mysql_conn.is_connected():
                logger.debug('MySQL Connection Successful')
            else:
                logger.error('MySQL Connection Failed')

    except Error as e:
        logger.error(f"Exception on connecting to MySQL database: {e}")

    return mysql_conn

<<<<<<< HEAD
def run_mysql_executemany_query(mysql_conn: MySQLConnection, sql_query: str, values: List[Dict[str, str]]) -> None:
=======
# def run_mysql_many_insert_on_duplicate_query(mysql_conn: CMySQLConnection, values: List[Dict[str, str]]) -> None:
#     """Writes the values from the samples into the MLWH.

#     Arguments:
#         mysql_conn {CMySQLConnection} -- a client used to interact with the database server
#         values {List[Dict[str, str]]} -- array of value hashes representing documents inserted into the Mongo DB
#     """

#     ## defining the Query
#     sql_query = SQL_MLWH_MULTIPLE_INSERT

#     ## fetch the cursor from the DB connection
#     cursor = mysql_conn.cursor()
#     try:
#         try:
#             ## executing the query with values
#             logger.debug(f"Attempting to insert or update {len(values)} rows in the MLWH")
#             cursor.executemany(sql_query, values)
#         except:
#             logger.debug(f"Database transaction failed. Rolling back...")
#             mysql_conn.rollback()
#             raise # add specific info
#         else:
#             logger.debug('Database transaction succeeded. Committing changes to database.')
#             mysql_conn.commit()
#             logger.debug('Changes have been committed to the database.')
#             # fetch number of rows inserted/affected - not easy to interpret:
#             # reports 1 per inserted row,
#             # 2 per updated existing row,
#             # and 0 per unchanged existing row
#             logger.debug(f"{cursor.rowcount} rows affected in MLWH. (Note: each updated row increase the count by 2, instead of 1)")
#     except:
#         logger.debug('Database committing errored')
#         # log a critical error
#     finally:
#         # close the cursor
#         cursor.close()

#         # close the connection
#         mysql_conn.close()

def run_mysql_many_insert_on_duplicate_query(mysql_conn: CMySQLConnection, values: List[Dict[str, str]]) -> None:
>>>>>>> b3afb735
    """Writes the values from the samples into the MLWH.

    Arguments:
        mysql_conn {CMySQLConnection} -- a client used to interact with the database server
        values {List[Dict[str, str]]} -- array of value hashes representing documents inserted into the Mongo DB
    """
    ## fetch the cursor from the DB connection
    cursor = mysql_conn.cursor()

    try:
        ## executing the query with values
        logger.debug(f"Attempting to insert or update {len(values)} rows in the MLWH database")
        cursor.executemany(sql_query, values)

        logger.debug('Committing changes to MLWH database.')
        mysql_conn.commit()

        # fetch number of rows inserted/affected - not easy to interpret:
        # reports 1 per inserted row,
        # 2 per updated existing row,
        # and 0 per unchanged existing row
        logger.debug(f"{cursor.rowcount} rows affected in MLWH. (Note: each updated row increase the count by 2, instead of 1)")
    except:
        logger.error('MLWH database transaction failed')
        logger.critical('MLWH database transaction failed')
        raise
    finally:
        # close the cursor
        cursor.close()

        # close the connection
        mysql_conn.close()<|MERGE_RESOLUTION|>--- conflicted
+++ resolved
@@ -192,9 +192,6 @@
 
     return mysql_conn
 
-<<<<<<< HEAD
-def run_mysql_executemany_query(mysql_conn: MySQLConnection, sql_query: str, values: List[Dict[str, str]]) -> None:
-=======
 # def run_mysql_many_insert_on_duplicate_query(mysql_conn: CMySQLConnection, values: List[Dict[str, str]]) -> None:
 #     """Writes the values from the samples into the MLWH.
 
@@ -236,12 +233,12 @@
 #         # close the connection
 #         mysql_conn.close()
 
-def run_mysql_many_insert_on_duplicate_query(mysql_conn: CMySQLConnection, values: List[Dict[str, str]]) -> None:
->>>>>>> b3afb735
-    """Writes the values from the samples into the MLWH.
+def run_mysql_executemany_query(mysql_conn: CMySQLConnection, sql_query: str, values: List[Dict[str, str]]) -> None:
+    """Writes the sample testing information into the MLWH.
 
     Arguments:
         mysql_conn {CMySQLConnection} -- a client used to interact with the database server
+        sql_query {str} -- the SQL query to run (see sql_queries.py)
         values {List[Dict[str, str]]} -- array of value hashes representing documents inserted into the Mongo DB
     """
     ## fetch the cursor from the DB connection
@@ -259,14 +256,15 @@
         # reports 1 per inserted row,
         # 2 per updated existing row,
         # and 0 per unchanged existing row
-        logger.debug(f"{cursor.rowcount} rows affected in MLWH. (Note: each updated row increase the count by 2, instead of 1)")
+        logger.debug(f"{cursor.rowcount} rows affected in MLWH. (Note: each updated row increases the count by 2, instead of 1)")
     except:
-        logger.error('MLWH database transaction failed')
-        logger.critical('MLWH database transaction failed')
+        logger.error('MLWH database executemany transaction failed')
         raise
     finally:
         # close the cursor
+        logger.debug('Closing the cursor.')
         cursor.close()
 
         # close the connection
+        logger.debug('Closing the MLWH database connection.')
         mysql_conn.close()