import logging
from contextlib import contextmanager
from datetime import datetime
from types import ModuleType
<<<<<<< HEAD
from typing import Dict, Iterator, List
=======
from typing import Dict, List, Iterator, Optional
from crawler.helpers import current_time
>>>>>>> e1574ae3

import mysql.connector as mysql  # type: ignore
import pyodbc  # type: ignore
from mysql.connector import Error  # type: ignore
from mysql.connector.connection_cext import CMySQLConnection  # type: ignore
from pymongo import MongoClient
from pymongo.collection import Collection
from pymongo.database import Database
from pymongo.results import InsertOneResult

<<<<<<< HEAD
=======
from contextlib import contextmanager

import mysql.connector as mysql # type: ignore
from mysql.connector.connection_cext import CMySQLConnection # type: ignore
from crawler.sql_queries import (SQL_MLWH_MULTIPLE_INSERT, SQL_TEST_MLWH_CREATE)
from crawler.helpers import get_config

import pyodbc  # type: ignore
>>>>>>> e1574ae3
from crawler.constants import (
    DART_GET_PLATE_PROPERTY_SQL,
    DART_SET_PLATE_PROPERTY_SQL,
    DART_SET_PROP_STATUS_SUCCESS,
    DART_STATE_PENDING,
    DART_STATE_PROPERTY_NAME,
)
from crawler.helpers import get_config
from crawler.sql_queries import SQL_TEST_MLWH_CREATE

logger = logging.getLogger(__name__)


def create_mongo_client(config: ModuleType) -> MongoClient:
    """Create a MongoClient with the given config parameters.

    Arguments:
        config {ModuleType} -- application config specifying host and port

    Returns:
        MongoClient -- a client used to interact with the database server
    """
    try:
        logger.debug("Connecting to mongo")
        mongo_uri = config.MONGO_URI  # type: ignore
        return MongoClient(mongo_uri)
    except AttributeError:
        #  there is no MONGO_URI so try each config separately
        # logger.warning(e)

        mongo_host = config.MONGO_HOST  # type: ignore
        mongo_port = config.MONGO_PORT  # type: ignore
        mongo_username = config.MONGO_USERNAME  # type: ignore
        mongo_password = config.MONGO_PASSWORD  # type: ignore
        mongo_db = config.MONGO_DB  # type: ignore

        logger.debug(f"Connecting to {mongo_host} on port {mongo_port}")

        return MongoClient(
            host=mongo_host,
            port=mongo_port,
            username=mongo_username,
            password=mongo_password,
            authSource=mongo_db,
        )


def get_mongo_db(config: ModuleType, client: MongoClient) -> Database:
    """Get a handle on a mongodb database - remember that it is lazy and is only created when
    documents are added to a collection.

    Arguments:
        config {ModuleType} -- application config specifying the database
        client {MongoClient} -- the client to use for the connection

    Returns:
        Database -- a reference to the database in mongo
    """
    db = config.MONGO_DB  # type: ignore

    logger.debug(f"Get database '{db}'")

    return client[db]


def get_mongo_collection(database: Database, collection_name: str) -> Collection:
    """Get a reference to a mongo collection from a database. A collection is created when documents
    are written to it.

    Arguments:
        database {Database} -- the database to get a collection from
        collection_name {str} -- the name of the collection to get/create

    Returns:
        Collection -- a reference to the collection
    """
    logger.debug(f"Get collection '{collection_name}'")

    return database[collection_name]


@contextmanager
def samples_collection_accessor(database: Database, collection_name: str) -> Iterator[Collection]:
    logger.debug(f"Opening collection: {collection_name}")
    temporary_collection = get_mongo_collection(database, collection_name)

    yield temporary_collection


def create_import_record(
    import_collection: Collection,
    centre: Dict[str, str],
    docs_inserted: int,
    file_name: str,
    errors: List[str],
) -> InsertOneResult:
    """Creates and inserts an import record for a centre.

    Arguments:
        import_collection {Collection} -- the collection which stores import status documents
        centre {Dict[str, str]} -- the centre for which to store the import status
        docs_inserted {int} -- to number of documents inserted for this centre
        file_name {str} -- file parsed for samples
        errors {List[str]} -- a list of errors while trying to process this centre

    Returns:
        InsertOneResult -- the result of inserting this document
    """
    logger.debug(f"Creating the status record for {centre['name']}")

    status_doc = {
        "date": datetime.now().isoformat(timespec="seconds"),
        "centre_name": centre["name"],
        "csv_file_used": file_name,
        "number_of_records": docs_inserted,
        "errors": errors,
    }

    return import_collection.insert_one(status_doc)


def populate_centres_collection(
    collection: Collection, documents: List[Dict[str, str]], filter_field: str
) -> None:
    """Populates a collection using the given documents. It uses the filter_field to replace any
    documents that match the filter and adds any new documents.

    Arguments:
        collection {Collection} -- collection to populate
        documents {List[Dict[str, str]]} -- documents to populate the collection with
        filter_field {str} -- filter to search for matching documents
    """
    logger.debug(
        f"Populating/updating '{collection.full_name}' using '{filter_field}' as the filter"
    )

    for document in documents:
        _ = collection.find_one_and_update(
            {filter_field: document[filter_field]}, {"$set": document}, upsert=True
        )


def create_mysql_connection(config: ModuleType, readonly=True) -> CMySQLConnection:
    """Create a CMySQLConnection with the given config parameters.

    Arguments:
        config {ModuleType} -- application config specifying database details

    Returns:
        CMySQLConnection -- a client used to interact with the database server
    """
    mlwh_db_host = config.MLWH_DB_HOST  # type: ignore
    mlwh_db_port = config.MLWH_DB_PORT  # type: ignore
    if readonly:
        mlwh_db_username = config.MLWH_DB_RO_USER  # type: ignore
        mlwh_db_password = config.MLWH_DB_RO_PASSWORD  # type: ignore
    else:
        mlwh_db_username = config.MLWH_DB_RW_USER  # type: ignore
        mlwh_db_password = config.MLWH_DB_RW_PASSWORD  # type: ignore
    mlwh_db_db = config.MLWH_DB_DBNAME  # type: ignore

    logger.debug(f"Attempting to connect to {mlwh_db_host} on port {mlwh_db_port}")

    mysql_conn = None
    try:
        mysql_conn = mysql.connect(
            host=mlwh_db_host,
            port=mlwh_db_port,
            username=mlwh_db_username,
            password=mlwh_db_password,
            database=mlwh_db_db,
            # whether to use pure python or the C extension.
            # default is false, but specify it so more predictable
            use_pure=False,
        )
        if mysql_conn is not None:
            if mysql_conn.is_connected():
                logger.debug("MySQL Connection Successful")
            else:
                logger.error("MySQL Connection Failed")

    except mysql.Error as e:
        logger.error(f"Exception on connecting to MySQL database: {e}")

    return mysql_conn


def run_mysql_executemany_query(
    mysql_conn: CMySQLConnection, sql_query: str, values: List[Dict[str, str]]
) -> None:
    """Writes the sample testing information into the MLWH.

    Arguments:
        mysql_conn {CMySQLConnection} -- a client used to interact with the database server
        sql_query {str} -- the SQL query to run (see sql_queries.py)
        values {List[Dict[str, str]]} -- array of value hashes representing documents inserted into
        the Mongo DB
    """
    # fetch the cursor from the DB connection
    cursor = mysql_conn.cursor()

    try:
        # executing the query with values
        num_values = len(values)

        # BN. If ROWS_PER_QUERY value is too high, you may get '2006 (HY000): MySQL server has
        # gone away' error indicating you've exceeded the max_allowed_packet size for MySQL
        ROWS_PER_QUERY = 25000
        values_index = 0
        total_rows_affected = 0
        logger.debug(
            f"Attempting to insert or update {num_values} rows in the MLWH database in batches of "
            f"{ROWS_PER_QUERY}"
        )

        while values_index < num_values:
            logger.debug(
                f"Inserting records between {values_index} and {values_index + ROWS_PER_QUERY}"
            )
            cursor.executemany(
                sql_query, values[values_index : (values_index + ROWS_PER_QUERY)]  # noqa: E203
            )
            logger.debug(
                f"{cursor.rowcount} rows affected in MLWH. (Note: each updated row increases the "
                "count by 2, instead of 1)"
            )
            total_rows_affected += cursor.rowcount
            values_index += ROWS_PER_QUERY
            logger.debug("Committing changes to MLWH database.")
            mysql_conn.commit()

        # number of rows affected using cursor.rowcount - not easy to interpret:
        # reports 1 per inserted row,
        # 2 per updated existing row,
        # and 0 per unchanged existing row
        logger.debug(
            f"A total of {total_rows_affected} rows were affected in MLWH. (Note: each updated row "
            "increases the count by 2, instead of 1)"
        )
    except Exception:
        logger.error("MLWH database executemany transaction failed")
        raise
    finally:
        # close the cursor
        logger.debug("Closing the cursor.")
        cursor.close()

        # close the connection
        logger.debug("Closing the MLWH database connection.")
        mysql_conn.close()


# Set up a basic MLWH db for testing
def init_warehouse_db_command():
    """Drop and recreate required tables."""
    logger.debug("Initialising the test MySQL warehouse database")
    config, _settings_module = get_config("crawler.config.development")
    mysql_conn = create_mysql_connection(config, False)
    mysql_cursor = mysql_conn.cursor()

    for result in mysql_cursor.execute(SQL_TEST_MLWH_CREATE, multi=True):
        if result.with_rows:
            result.fetchall()

    mysql_conn.commit()
    mysql_cursor.close()
    mysql_conn.close()

    logger.debug("Done")


def create_dart_sql_server_conn(config: ModuleType, readonly=True) -> Optional[pyodbc.Connection]:
    """Create a SQL Server connection to DART with the given config parameters.

    Arguments:
        config {ModuleType} -- application config specifying database details

    Returns:
        pyodbc.Connection -- connection object used to interact with the sql server database
    """
    dart_db_host = config.DART_DB_HOST  # type: ignore
    dart_db_port = config.DART_DB_PORT  # type: ignore
    if readonly:
        dart_db_username = config.DART_DB_RO_USER  # type: ignore
        dart_db_password = config.DART_DB_RO_PASSWORD  # type: ignore
    else:
        dart_db_username = config.DART_DB_RW_USER  # type: ignore
        dart_db_password = config.DART_DB_RW_PASSWORD  # type: ignore
    dart_db_db = config.DART_DB_DBNAME  # type: ignore
    dart_db_driver = config.DART_DB_DRIVER  # type: ignore

<<<<<<< HEAD
    connection_string = (
        f"DRIVER={dart_db_driver};"
        f"SERVER={dart_db_host};"
        f"PORT={dart_db_port};"
        f"DATABASE={dart_db_db};"
        f"UID={dart_db_username};"
        f"PWD={dart_db_password}"
    )
=======
    connection_string = f'DRIVER={dart_db_driver};SERVER={dart_db_host};PORT={dart_db_port};DATABASE={dart_db_db};UID={dart_db_username};PWD={dart_db_password}'
>>>>>>> e1574ae3

    logger.debug(f"Attempting to connect to {dart_db_host} on port {dart_db_port}")

    sql_server_conn = None
    try:
        sql_server_conn = pyodbc.connect(connection_string)

        if sql_server_conn is not None:
            logger.debug("DART Connection Successful")
        else:
            logger.error("DART Connection Failed")

    except pyodbc.Error as e:
        logger.error(f"Exception on connecting to DART database: {e}")

    return sql_server_conn


def get_dart_plate_state(cursor: pyodbc.Cursor, plate_barcode: str) -> str:
    """Gets the state of a DART plate.

    Arguments:
        cursor {pyodbc.Cursor} -- The cursor with with to execute queries.
        plate_barcode {str} -- The barcode of the plate whose state to fetch.

    Returns:
        str -- The state of the plate in DART.
    """
    params = (plate_barcode, DART_STATE_PROPERTY_NAME)
    cursor.execute(DART_GET_PLATE_PROPERTY_SQL, params)
    return cursor.fetchval()


def set_dart_plate_state_pending(cursor: pyodbc.Cursor, plate_barcode: str) -> str:
    """Sets the state of a DART plate to pending.

    Arguments:
        cursor {pyodbc.Cursor} -- The cursor with with to execute queries.
        plate_barcode {str} -- The barcode of the plate whose state to set.

    Returns:
        bool -- Return True if DART was updated successfully, else False.
    """
    params = (plate_barcode, DART_STATE_PROPERTY_NAME, DART_STATE_PENDING)
    cursor.execute(DART_SET_PLATE_PROPERTY_SQL, params)
    response = cursor.fetchval()
    return response == DART_SET_PROP_STATUS_SUCCESS<|MERGE_RESOLUTION|>--- conflicted
+++ resolved
@@ -2,12 +2,7 @@
 from contextlib import contextmanager
 from datetime import datetime
 from types import ModuleType
-<<<<<<< HEAD
-from typing import Dict, Iterator, List
-=======
-from typing import Dict, List, Iterator, Optional
-from crawler.helpers import current_time
->>>>>>> e1574ae3
+from typing import Dict, Iterator, List, Optional
 
 import mysql.connector as mysql  # type: ignore
 import pyodbc  # type: ignore
@@ -18,17 +13,6 @@
 from pymongo.database import Database
 from pymongo.results import InsertOneResult
 
-<<<<<<< HEAD
-=======
-from contextlib import contextmanager
-
-import mysql.connector as mysql # type: ignore
-from mysql.connector.connection_cext import CMySQLConnection # type: ignore
-from crawler.sql_queries import (SQL_MLWH_MULTIPLE_INSERT, SQL_TEST_MLWH_CREATE)
-from crawler.helpers import get_config
-
-import pyodbc  # type: ignore
->>>>>>> e1574ae3
 from crawler.constants import (
     DART_GET_PLATE_PROPERTY_SQL,
     DART_SET_PLATE_PROPERTY_SQL,
@@ -320,7 +304,6 @@
     dart_db_db = config.DART_DB_DBNAME  # type: ignore
     dart_db_driver = config.DART_DB_DRIVER  # type: ignore
 
-<<<<<<< HEAD
     connection_string = (
         f"DRIVER={dart_db_driver};"
         f"SERVER={dart_db_host};"
@@ -329,9 +312,6 @@
         f"UID={dart_db_username};"
         f"PWD={dart_db_password}"
     )
-=======
-    connection_string = f'DRIVER={dart_db_driver};SERVER={dart_db_host};PORT={dart_db_port};DATABASE={dart_db_db};UID={dart_db_username};PWD={dart_db_password}'
->>>>>>> e1574ae3
 
     logger.debug(f"Attempting to connect to {dart_db_host} on port {dart_db_port}")
 
