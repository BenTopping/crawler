import logging
from contextlib import contextmanager
from datetime import datetime
<<<<<<< HEAD
from typing import Any, Dict, Iterator, List, Optional, cast
=======
from types import ModuleType
from typing import Dict, Iterator, List, Optional, Any
>>>>>>> 0d104b5d

import mysql.connector as mysql
import pyodbc
import sqlalchemy
from mysql.connector.connection_cext import CMySQLConnection
from mysql.connector.cursor_cext import CMySQLCursor
from pymongo import MongoClient
from pymongo.collection import Collection
from pymongo.database import Database
from pymongo.results import InsertOneResult
from sqlalchemy.engine.base import Engine

from crawler.constants import (
    DART_SET_PROP_STATUS_SUCCESS,
    DART_STATE,
    DART_STATE_NO_PLATE,
    DART_STATE_NO_PROP,
    DART_STATE_PENDING,
)
from crawler.exceptions import DartStateError
from crawler.sql_queries import (
    SQL_DART_ADD_PLATE,
    SQL_DART_GET_PLATE_PROPERTY,
    SQL_DART_SET_PLATE_PROPERTY,
    SQL_DART_SET_WELL_PROPERTY,
)
from crawler.types import Config

logger = logging.getLogger(__name__)


def create_mongo_client(config: Config) -> MongoClient:
    """Create a MongoClient with the given config parameters.

    Arguments:
        config {Config} -- application config specifying host and port

    Returns:
        MongoClient -- a client used to interact with the database server
    """
    try:
        logger.debug("Connecting to mongo")

        mongo_uri = config.MONGO_URI

        return MongoClient(mongo_uri)
    except AttributeError:
        #  there is no MONGO_URI so try each config separately
        mongo_host = config.MONGO_HOST
        mongo_port = config.MONGO_PORT
        mongo_username = config.MONGO_USERNAME
        mongo_password = config.MONGO_PASSWORD
        mongo_db = config.MONGO_DB

        logger.debug(f"Connecting to {mongo_host} on port {mongo_port}")

        return MongoClient(
            host=mongo_host,
            port=mongo_port,
            username=mongo_username,
            password=mongo_password,
            authSource=mongo_db,
        )


def get_mongo_db(config: Config, client: MongoClient) -> Database:
    """Get a handle on a mongodb database - remember that it is lazy and is only created when
    documents are added to a collection.

    Arguments:
        config {Config} -- application config specifying the database
        client {MongoClient} -- the client to use for the connection

    Returns:
        Database -- a reference to the database in mongo
    """
    db = config.MONGO_DB

    logger.debug(f"Get database '{db}'")

    return client[db]


def get_mongo_collection(database: Database, collection_name: str) -> Collection:
    """Get a reference to a mongo collection from a database. A collection is created when documents
    are written to it.

    Arguments:
        database {Database} -- the database to get a collection from
        collection_name {str} -- the name of the collection to get/create

    Returns:
        Collection -- a reference to the collection
    """
    logger.debug(f"Get collection '{collection_name}'")

    return database[collection_name]


@contextmanager
def samples_collection_accessor(database: Database, collection_name: str) -> Iterator[Collection]:
    logger.debug(f"Opening collection: {collection_name}")
    temporary_collection = get_mongo_collection(database, collection_name)

    yield temporary_collection


def create_import_record(
    import_collection: Collection,
    centre: Dict[str, str],
    docs_inserted: int,
    file_name: str,
    errors: List[str],
) -> InsertOneResult:
    """Creates and inserts an import record for a centre.

    Arguments:
        import_collection {Collection} -- the collection which stores import status documents
        centre {Dict[str, str]} -- the centre for which to store the import status
        docs_inserted {int} -- to number of documents inserted for this centre
        file_name {str} -- file parsed for samples
        errors {List[str]} -- a list of errors while trying to process this centre

    Returns:
        InsertOneResult -- the result of inserting this document
    """
    logger.debug(f"Creating the import record for {centre['name']}")
    logger.info(f"{docs_inserted} documents inserted into sample collection")
    logger.debug(f"CSV file used: {file_name}")

    import_doc = {
        "date": datetime.now().isoformat(timespec="seconds"),
        "centre_name": centre["name"],
        "csv_file_used": file_name,
        "number_of_records": docs_inserted,
        "errors": errors,
    }

    return import_collection.insert_one(import_doc)


def populate_collection(collection: Collection, documents: List[Dict[str, Any]], filter_field: str) -> None:
    """Populates a collection using the given documents. It uses the filter_field to replace any documents that match
    the filter and adds any new documents.

    Arguments:
        collection {Collection} -- collection to populate
        documents {List[Dict[str, Any]]} -- documents to populate the collection with
        filter_field {str} -- filter to search for matching documents
    """
    logger.debug(f"Populating/updating '{collection.full_name}' using '{filter_field}' as the filter")

    for document in documents:
        _ = collection.find_one_and_update({filter_field: document[filter_field]}, {"$set": document}, upsert=True)


def create_mysql_connection(config: Config, readonly: bool = True) -> CMySQLConnection:
    """Create a CMySQLConnection with the given config parameters.

    Arguments:
        config (Config): application config specifying database details
        readonly (bool, optional): use the readonly credentials. Defaults to True.

    Returns:
        CMySQLConnection: a client used to interact with the database server
    """
    mlwh_db_host = config.MLWH_DB_HOST
    mlwh_db_port = config.MLWH_DB_PORT
    if readonly:
        mlwh_db_username = config.MLWH_DB_RO_USER
        mlwh_db_password = config.MLWH_DB_RO_PASSWORD
    else:
        mlwh_db_username = config.MLWH_DB_RW_USER
        mlwh_db_password = config.MLWH_DB_RW_PASSWORD
    mlwh_db_db = config.MLWH_DB_DBNAME

    logger.debug(f"Attempting to connect to {mlwh_db_host} on port {mlwh_db_port}")

    mysql_conn = None
    try:
        mysql_conn = mysql.connect(
            host=mlwh_db_host,
            port=mlwh_db_port,
            username=mlwh_db_username,
            password=mlwh_db_password,
            database=mlwh_db_db,
            # whether to use pure python or the C extension.
            # default is false, but specify it so more predictable
            use_pure=False,
        )
        if mysql_conn is not None:
            if mysql_conn.is_connected():
                logger.debug("MySQL Connection Successful")
            else:
                logger.error("MySQL Connection Failed")

    except mysql.Error as e:
        logger.error(f"Exception on connecting to MySQL database: {e}")

    return cast(CMySQLConnection, mysql_conn)


def run_mysql_executemany_query(mysql_conn: CMySQLConnection, sql_query: str, values: List[Dict[str, str]]) -> None:
    """Writes the sample testing information into the MLWH.

    Arguments:
        mysql_conn {CMySQLConnection} -- a client used to interact with the database server
        sql_query {str} -- the SQL query to run (see sql_queries.py)
        values {List[Dict[str, str]]} -- array of value hashes representing documents inserted into
        the Mongo DB
    """
    # fetch the cursor from the DB connection
    cursor: CMySQLCursor = mysql_conn.cursor()

    try:
        # executing the query with values
        num_values = len(values)

        # BN. If ROWS_PER_QUERY value is too high, you may get '2006 (HY000): MySQL server has
        # gone away' error indicating you've exceeded the max_allowed_packet size for MySQL
        ROWS_PER_QUERY = 15000
        values_index = 0
        total_rows_affected = 0
        logger.debug(
            f"Attempting to insert or update {num_values} rows in the MLWH database in batches of {ROWS_PER_QUERY}"
        )

        while values_index < num_values:
            logger.debug(f"Inserting records between {values_index} and {values_index + ROWS_PER_QUERY}")
            cursor.executemany(sql_query, values[values_index : (values_index + ROWS_PER_QUERY)])  # noqa: E203
            logger.debug(
                f"{cursor.rowcount} rows affected in MLWH. (Note: each updated row increases the "
                "count by 2, instead of 1)"
            )
            total_rows_affected += cursor.rowcount
            values_index += ROWS_PER_QUERY
            logger.debug("Committing changes to MLWH database.")
            mysql_conn.commit()

        # number of rows affected using cursor.rowcount - not easy to interpret:
        # reports 1 per inserted row,
        # 2 per updated existing row,
        # and 0 per unchanged existing row
        logger.debug(
            f"A total of {total_rows_affected} rows were affected in MLWH. (Note: each updated row "
            "increases the count by 2, instead of 1)"
        )
    except Exception:
        logger.error("MLWH database executemany transaction failed")
        raise
    finally:
        # close the cursor
        logger.debug("Closing the cursor.")
        cursor.close()

        # close the connection
        logger.debug("Closing the MLWH database connection.")
        mysql_conn.close()


<<<<<<< HEAD
def create_dart_sql_server_conn(config: Config) -> Optional[pyodbc.Connection]:
=======
def run_mysql_execute_formatted_query(
    mysql_conn: CMySQLConnection, formatted_sql_query: str, formatting_args: List[str], query_args: List[Any]
) -> None:
    """Executes formatted sql query, unwrapping and batching based on number of input arguments

    Arguments:
        mysql_conn {CMySQLConnection} -- a client used to interact with the database server
        formatted_sql_query {str} -- the formatted SQL query to run (unwrapped using % workflow)
        formatting_args {List[str]} -- arguments to batch and unwrap the formatted sql query
        query_args {List[Any]} -- additional sql query arguments
    """
    # fetch the cursor from the DB connection
    cursor = mysql_conn.cursor()

    try:
        # executing the query with values
        num_formatting_args = len(formatting_args)

        # BN. If FORMATTING_ARGS_PER_QUERY value is too high, you may get '2006 (HY000): MySQL server has
        # gone away' error indicating you've exceeded the max_allowed_packet size for MySQL
        FORMATTING_ARGS_PER_QUERY = 15000
        formatting_args_index = 0
        total_rows_affected = 0
        logger.debug(
            f"Attempting to execute formatted sql on the MLWH database in batches of {FORMATTING_ARGS_PER_QUERY}"
        )

        while formatting_args_index < num_formatting_args:
            logger.debug(
                f"Executing sql for formatting args between {formatting_args_index} and \
{formatting_args_index + FORMATTING_ARGS_PER_QUERY}"
            )

            formatting_args_batch = formatting_args[
                formatting_args_index : (formatting_args_index + FORMATTING_ARGS_PER_QUERY)  # noqa: E203
            ]

            sql_unwrap_formatted_args = ", ".join(
                list(map(lambda x: "%s", formatting_args_batch))
            )  # e.g. for 3 ids, this would look like "%s,%s,%s"

            if len(formatting_args_batch) > 0:
                sql_query = (
                    formatted_sql_query % sql_unwrap_formatted_args
                )  # formats the query to have the correct number of formatting arguments for the ids
                string_args = (
                    query_args + formatting_args_batch
                )  # adds the filtered positive arguments to the id arguments
                cursor.execute(sql_query, tuple(string_args))

            total_rows_affected += cursor.rowcount
            logger.debug(f"{cursor.rowcount} rows affected in MLWH.")

            formatting_args_index += FORMATTING_ARGS_PER_QUERY
            logger.debug("Committing changes to MLWH database.")
            mysql_conn.commit()

        logger.debug(f"Successfully affected a total of {total_rows_affected} rows in MLWH.")
    except Exception:
        logger.error("MLWH database execute transaction failed")
        raise
    finally:
        # close the cursor
        logger.debug("Closing the cursor.")
        cursor.close()


def create_dart_sql_server_conn(config: ModuleType) -> Optional[pyodbc.Connection]:
>>>>>>> 0d104b5d
    """Create a SQL Server connection to DART with the given config parameters.

    Arguments:
        config {Config} -- application config specifying database details

    Returns:
        pyodbc.Connection -- connection object used to interact with the sql server database
    """
    dart_db_host = config.DART_DB_HOST
    dart_db_port = config.DART_DB_PORT
    dart_db_username = config.DART_DB_RW_USER
    dart_db_password = config.DART_DB_RW_PASSWORD
    dart_db_db = config.DART_DB_DBNAME
    dart_db_driver = config.DART_DB_DRIVER

    connection_string = (
        f"DRIVER={dart_db_driver};"
        f"SERVER={dart_db_host};"
        f"PORT={dart_db_port};"
        f"DATABASE={dart_db_db};"
        f"UID={dart_db_username};"
        f"PWD={dart_db_password}"
    )

    logger.debug(f"Attempting to connect to {dart_db_host} on port {dart_db_port}")

    sql_server_conn = None
    try:
        sql_server_conn = pyodbc.connect(connection_string)

        if sql_server_conn is not None:
            logger.debug("DART Connection Successful")
        else:
            logger.error("DART Connection Failed")

    except pyodbc.Error as e:
        logger.error(f"Exception on connecting to DART database: {e}")

    return sql_server_conn


def get_dart_plate_state(cursor: pyodbc.Cursor, plate_barcode: str) -> str:
    """Gets the state of a DART plate.

    Arguments:
        cursor {pyodbc.Cursor} -- The cursor with which to execute queries.
        plate_barcode {str} -- The barcode of the plate whose state to fetch.

    Returns:
        str -- The state of the plate in DART.
    """
    params = (plate_barcode, DART_STATE)

    cursor.execute(SQL_DART_GET_PLATE_PROPERTY, params)

    return str(cursor.fetchval())


def set_dart_plate_state_pending(cursor: pyodbc.Cursor, plate_barcode: str) -> bool:
    """Sets the state of a DART plate to pending.

    Arguments:
        cursor {pyodbc.Cursor} -- The cursor with which to execute queries.
        plate_barcode {str} -- The barcode of the plate whose state to set.

    Returns:
        bool -- Return True if DART was updated successfully, else False.
    """
    params = (plate_barcode, DART_STATE, DART_STATE_PENDING)
    cursor.execute(SQL_DART_SET_PLATE_PROPERTY, params)
    response = str(cursor.fetchval())

    return response == DART_SET_PROP_STATUS_SUCCESS


def set_dart_well_properties(
    cursor: pyodbc.Cursor, plate_barcode: str, well_props: Dict[str, str], well_index: int
) -> None:
    """Calls the DART stored procedure to add or update properties on a well

    Arguments:
        cursor {pyodbc.Cursor} -- The cursor with which to execute queries.
        plate_barcode {str} -- The barcode of the plate whose well properties to update.
        well_props {Dict[str, str]} -- The names and values of the well properties to update.
        well_index {int} -- The index of the well to update.
    """
    for prop_name, prop_value in well_props.items():
        params = (plate_barcode, prop_name, prop_value, well_index)
        cursor.execute(SQL_DART_SET_WELL_PROPERTY, params)


def add_dart_plate_if_doesnt_exist(cursor: pyodbc.Cursor, plate_barcode: str, biomek_labclass: str) -> str:
    """Adds a plate to DART if it does not already exist. Returns the state of the plate.

    Arguments:
        cursor {pyodbc.Cursor} -- The cursor with with to execute queries.
        plate_barcode {str} -- The barcode of the plate to add.
        biomek_labclass -- The biomek labware class of the plate.

    Returns:
        str -- The state of the plate in DART.
    """
    state = get_dart_plate_state(cursor, plate_barcode)
    if state == DART_STATE_NO_PLATE:
        cursor.execute(SQL_DART_ADD_PLATE, (plate_barcode, biomek_labclass, 96))
        if set_dart_plate_state_pending(cursor, plate_barcode):
            state = DART_STATE_PENDING
        else:
            raise DartStateError(f"Unable to set the state of a DART plate {plate_barcode} to {DART_STATE_PENDING}")
    elif state == DART_STATE_NO_PROP:
        raise DartStateError(f"DART plate {plate_barcode} should have a state")

    return state


def create_mysql_connection_engine(connection_string: str, database: str = "") -> Engine:
    """Creates a SQLAlchemy engine from the connection string and optional database.

    Arguments:
        connection_string (str): connection string containing host, port, username and password.
        database (str, optional): name of the database to connect to. Defaults to "".

    Returns:
        Engine: SQLAlchemy engine to use for querying the MySQL database.
    """
    create_engine_string = f"mysql+pymysql://{connection_string}"

    if database:
        create_engine_string += f"/{database}"

    return sqlalchemy.create_engine(create_engine_string, pool_recycle=3600)<|MERGE_RESOLUTION|>--- conflicted
+++ resolved
@@ -1,12 +1,8 @@
 import logging
 from contextlib import contextmanager
 from datetime import datetime
-<<<<<<< HEAD
-from typing import Any, Dict, Iterator, List, Optional, cast
-=======
 from types import ModuleType
-from typing import Dict, Iterator, List, Optional, Any
->>>>>>> 0d104b5d
+from typing import Any, Dict, Iterator, List, Optional
 
 import mysql.connector as mysql
 import pyodbc
@@ -267,9 +263,6 @@
         mysql_conn.close()
 
 
-<<<<<<< HEAD
-def create_dart_sql_server_conn(config: Config) -> Optional[pyodbc.Connection]:
-=======
 def run_mysql_execute_formatted_query(
     mysql_conn: CMySQLConnection, formatted_sql_query: str, formatting_args: List[str], query_args: List[Any]
 ) -> None:
@@ -338,7 +331,6 @@
 
 
 def create_dart_sql_server_conn(config: ModuleType) -> Optional[pyodbc.Connection]:
->>>>>>> 0d104b5d
     """Create a SQL Server connection to DART with the given config parameters.
 
     Arguments:
