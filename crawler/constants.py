--- conflicted
+++ resolved
@@ -132,11 +132,7 @@
 V1_V2_CUTOFF_TIMESTAMP: Final[str] = "2020-12-15 14:19:03"
 
 # Date on which filtered positive fields started being set by Crawler
-<<<<<<< HEAD
-FILTERED_POSITIVE_FIELDS_SET_DATE: Final[str] = "2020-12-17 00:00:00"
-=======
 FILTERED_POSITIVE_FIELDS_SET_DATE = "2020-12-17"
->>>>>>> 0d104b5d
 
 # Beckman labware
 BIOMEK_LABWARE_CLASS_KINGFISHER: Final[str] = "KingFisher_96_2ml"
